cmake_minimum_required(VERSION 3.1)
project(FireFly VERSION 1.3.1 LANGUAGES CXX)

set(CMAKE_MODULE_PATH ${CMAKE_MODULE_PATH} ${PROJECT_SOURCE_DIR}/cmake)

# decleare some colours
if(NOT WIN32)
  string(ASCII 27 Esc)
  set(ColourReset "${Esc}[m")
  set(ColourBold  "${Esc}[1m")
  set(Red         "${Esc}[31m")
  set(Green       "${Esc}[32m")
  set(Yellow      "${Esc}[33m")
  set(Blue        "${Esc}[34m")
  set(Magenta     "${Esc}[35m")
  set(Cyan        "${Esc}[36m")
  set(White       "${Esc}[37m")
  set(BoldRed     "${Esc}[1;31m")
  set(BoldGreen   "${Esc}[1;32m")
  set(BoldYellow  "${Esc}[1;33m")
  set(BoldBlue    "${Esc}[1;34m")
  set(BoldMagenta "${Esc}[1;35m")
  set(BoldCyan    "${Esc}[1;36m")
  set(BoldWhite   "${Esc}[1;37m")
endif()

find_package(GMP REQUIRED)
find_package(ZLIB REQUIRED)
<<<<<<< HEAD
find_package(MPI REQUIRED)
include_directories(SYSTEM ${MPI_INCLUDE_PATH})
=======
>>>>>>> 8db107f4

# if you want to use FLINT instead of our default implementation, call cmake with
# cmake -DWITH_FLINT=true ..
# set(WITH_FLINT false)
if("${CUSTOM}" STREQUAL true)
  add_definitions(-DCUSTOM)
elseif("${WITH_FLINT}" STREQUAL true)
  find_package(FLINT REQUIRED)
  add_definitions(-DFLINT)
else()
  message("-- ${Red}Using default implementation of modular arithmetic. This can be much slower than FLINT!${ColourReset}")
  add_definitions(-DDEFAULT)
endif()

if("${MPI}" STREQUAL true)
  find_package(MPI REQUIRED)
  add_definitions(-DWITH_MPI)
endif()

# set the build type to release. If one needs debugging symbols, compile
# with "-DCMAKE_BUILD_TYPE=Debug"
if(NOT CMAKE_BUILD_TYPE)
  set(CMAKE_BUILD_TYPE Release)
endif()

# set the C++ standard
set(CMAKE_CXX_STANDARD 11)
set(CMAKE_CXX_STANDARD_REQUIRED ON)

# enable all warnings in Debug mode
if(CMAKE_BUILD_TYPE STREQUAL Debug)
  set(CMAKE_CXX_FLAGS "${CMAKE_CXX_FLAGS} -Wall -Wextra -pthread -pedantic -g")
endif()

# enable optimization
if(CMAKE_BUILD_TYPE STREQUAL Release)
  set(CMAKE_CXX_FLAGS "${CMAKE_CXX_FLAGS} -O3 -pthread -g")
endif()

# set paths
set(SOURCE_PATH ${CMAKE_CURRENT_SOURCE_DIR}/source)
set(INCLUDE_PATH ${SOURCE_PATH}/include)

# include headers
include_directories(${INCLUDE_PATH})
include_directories(${GMP_INCLUDE_DIR})
include_directories(${ZLIB_INCLUDE_DIRS})
if("${WITH_FLINT}" STREQUAL true)
  include_directories(${FLINT_INCLUDE_DIR}/flint)
endif()
<<<<<<< HEAD
if("${MPI}" STREQUAL true)
  include_directories(${MPI_INCLUDE_PATH})
endif()
=======
>>>>>>> 8db107f4

# Firefly library files
set(LIBSOURCES
  ${SOURCE_PATH}/BaseReconst.cpp
  ${SOURCE_PATH}/DenseSolver.cpp
  ${SOURCE_PATH}/FFInt.cpp
  ${SOURCE_PATH}/FFThieleInterpolator.cpp
  ${SOURCE_PATH}/gzstream.cpp
  ${SOURCE_PATH}/HornerGenerator.cpp
  ${SOURCE_PATH}/Monomial.cpp
  ${SOURCE_PATH}/ParserUtils.cpp
  ${SOURCE_PATH}/Poly.cpp
  ${SOURCE_PATH}/Polynomial.cpp
  ${SOURCE_PATH}/PolynomialFF.cpp
  ${SOURCE_PATH}/PolyReconst.cpp
  ${SOURCE_PATH}/RationalFunction.cpp
  ${SOURCE_PATH}/RationalNumber.cpp
  ${SOURCE_PATH}/RatReconst.cpp
  ${SOURCE_PATH}/ReconstHelper.cpp
  ${SOURCE_PATH}/Reconstructor.cpp
  ${SOURCE_PATH}/ShuntingYardParser.cpp
  ${SOURCE_PATH}/utils.cpp)

set(LIBSOURCES_SHRD
  ${SOURCE_PATH}/BaseReconst.cpp
  ${SOURCE_PATH}/DenseSolver.cpp
  ${SOURCE_PATH}/FFInt.cpp
  ${SOURCE_PATH}/FFThieleInterpolator.cpp
  ${SOURCE_PATH}/gzstream.cpp
  ${SOURCE_PATH}/HornerGenerator.cpp
  ${SOURCE_PATH}/Monomial.cpp
  ${SOURCE_PATH}/ParserUtils.cpp
  ${SOURCE_PATH}/Poly.cpp
  ${SOURCE_PATH}/Polynomial.cpp
  ${SOURCE_PATH}/PolynomialFF.cpp
  ${SOURCE_PATH}/PolyReconst.cpp
  ${SOURCE_PATH}/RationalFunction.cpp
  ${SOURCE_PATH}/RationalNumber.cpp
  ${SOURCE_PATH}/RatReconst.cpp
  ${SOURCE_PATH}/ReconstHelper.cpp
  ${SOURCE_PATH}/Reconstructor.cpp
  ${SOURCE_PATH}/ShuntingYardParser.cpp
  ${SOURCE_PATH}/utils.cpp)

if("${MPI}" STREQUAL "true")
  set(LIBSOURCES ${LIBSOURCES} ${SOURCE_PATH}/MPIWorker.cpp)
  set(LIBSOURCES_SHRD ${LIBSOURCES_SHRD} ${SOURCE_PATH}/MPIWorker.cpp)
endif()

set(INCLUDE_INSTALL_DIR "${CMAKE_INSTALL_PREFIX}/include/firefly")
set(LIB_INSTALL_DIR "${CMAKE_INSTALL_PREFIX}/lib")

configure_file (
  "${INCLUDE_PATH}/version.hpp.in"
  "${INCLUDE_PATH}/version.hpp")

add_library(FireFly_static STATIC ${LIBSOURCES})
set_target_properties(FireFly_static PROPERTIES OUTPUT_NAME firefly)
add_library(FireFly_shared SHARED ${LIBSOURCES_SHRD})
set_target_properties(FireFly_shared PROPERTIES OUTPUT_NAME firefly)

set(LIBS FireFly_static gmp ${ZLIB_LIBRARIES})
if("${WITH_FLINT}" STREQUAL true)
  set(LIBS ${LIBS} flint)
endif()
<<<<<<< HEAD
if("${MPI}" STREQUAL true)
  set(LIBS ${LIBS} ${MPI_CXX_LIBRARIES})
endif()
=======
>>>>>>> 8db107f4

if("${CUSTOM}" STREQUAL "true")
  message("-- ${Red}Using custom modular arithmetic. The example is thus not compiled.${ColourReset}")
else()
  add_executable(example ${PROJECT_SOURCE_DIR}/example.cpp ${SOURCE_PATH}/Tests.cpp)
  target_link_libraries(example ${LIBS})
endif()

# install libraries
install(
  TARGETS FireFly_static FireFly_shared
  ARCHIVE DESTINATION lib
  LIBRARY DESTINATION lib
)

set(PKG_LIBS "-lfirefly -lgmp -lz")
if("${WITH_FLINT}" STREQUAL "true")
  set(PKG_LIBS "${PKG_LIBS} -lflint")
<<<<<<< HEAD
endif()
if("${MPI}" STREQUAL "true")
  set(PKG_LIBS "${PKG_LIBS} ${MPI_CXX_LIBRARIES}")
=======
>>>>>>> 8db107f4
endif()

configure_file("cmake/pc.in" "firefly.pc" @ONLY)

# install pkgconfig file
install(FILES
  "${CMAKE_BINARY_DIR}/firefly.pc"

DESTINATION "${LIB_INSTALL_DIR}/pkgconfig")

# install public headers
install(FILES
  "${INCLUDE_PATH}/BaseReconst.hpp"
  "${INCLUDE_PATH}/DenseSolver.hpp"
  "${INCLUDE_PATH}/FFInt.hpp"
  "${INCLUDE_PATH}/FFThieleInterpolator.hpp"
  "${INCLUDE_PATH}/gzstream.hpp"
  "${INCLUDE_PATH}/HornerGenerator.hpp"
  "${INCLUDE_PATH}/Logger.hpp"
  "${INCLUDE_PATH}/Monomial.hpp"
  "${INCLUDE_PATH}/ParserUtils.hpp"
  "${INCLUDE_PATH}/Poly.hpp"
  "${INCLUDE_PATH}/Polynomial.hpp"
  "${INCLUDE_PATH}/PolynomialFF.hpp"
  "${INCLUDE_PATH}/PolyReconst.hpp"
  "${INCLUDE_PATH}/RationalFunction.hpp"
  "${INCLUDE_PATH}/RationalNumber.hpp"
  "${INCLUDE_PATH}/RatReconst.hpp"
  "${INCLUDE_PATH}/ReconstHelper.hpp"
  "${INCLUDE_PATH}/Reconstructor.hpp"
  "${INCLUDE_PATH}/ShuntingYardParser.hpp"
  "${INCLUDE_PATH}/ThreadPool.hpp"
  "${INCLUDE_PATH}/tinydir.h"
  "${INCLUDE_PATH}/UintHasher.hpp"
  "${INCLUDE_PATH}/utils.hpp"
  "${INCLUDE_PATH}/version.hpp"
  DESTINATION "${INCLUDE_INSTALL_DIR}")

if("${MPI}" STREQUAL "true")
  install(FILES "${INCLUDE_PATH}/MPIWorker.hpp" DESTINATION "${INCLUDE_INSTALL_DIR}")
endif()

# adding documentation
add_subdirectory(doc)

# test
if(EXISTS ${CMAKE_CURRENT_SOURCE_DIR}/test)
  enable_testing()
  add_subdirectory(test)
endif()<|MERGE_RESOLUTION|>--- conflicted
+++ resolved
@@ -26,11 +26,8 @@
 
 find_package(GMP REQUIRED)
 find_package(ZLIB REQUIRED)
-<<<<<<< HEAD
 find_package(MPI REQUIRED)
 include_directories(SYSTEM ${MPI_INCLUDE_PATH})
-=======
->>>>>>> 8db107f4
 
 # if you want to use FLINT instead of our default implementation, call cmake with
 # cmake -DWITH_FLINT=true ..
@@ -81,12 +78,9 @@
 if("${WITH_FLINT}" STREQUAL true)
   include_directories(${FLINT_INCLUDE_DIR}/flint)
 endif()
-<<<<<<< HEAD
 if("${MPI}" STREQUAL true)
   include_directories(${MPI_INCLUDE_PATH})
 endif()
-=======
->>>>>>> 8db107f4
 
 # Firefly library files
 set(LIBSOURCES
@@ -152,12 +146,9 @@
 if("${WITH_FLINT}" STREQUAL true)
   set(LIBS ${LIBS} flint)
 endif()
-<<<<<<< HEAD
 if("${MPI}" STREQUAL true)
   set(LIBS ${LIBS} ${MPI_CXX_LIBRARIES})
 endif()
-=======
->>>>>>> 8db107f4
 
 if("${CUSTOM}" STREQUAL "true")
   message("-- ${Red}Using custom modular arithmetic. The example is thus not compiled.${ColourReset}")
@@ -176,12 +167,9 @@
 set(PKG_LIBS "-lfirefly -lgmp -lz")
 if("${WITH_FLINT}" STREQUAL "true")
   set(PKG_LIBS "${PKG_LIBS} -lflint")
-<<<<<<< HEAD
 endif()
 if("${MPI}" STREQUAL "true")
   set(PKG_LIBS "${PKG_LIBS} ${MPI_CXX_LIBRARIES}")
-=======
->>>>>>> 8db107f4
 endif()
 
 configure_file("cmake/pc.in" "firefly.pc" @ONLY)
