--- conflicted
+++ resolved
@@ -19,11 +19,8 @@
 * [Reconstructing functions](#reconstructing-functions)
 * [Directly parse collections of rational functions](#directly-parse-collections-of-rational-functions)
 * [Code Documentation](#code-documentation)
-<<<<<<< HEAD
+* [Compiling Code with FireFly](#compiling-code-with-firefly)
 * [FireFly Executable (in Development)](#firefly-executable-(in-development))
-=======
-* [Compiling Code with FireFly](#compiling-code-with-firefly)
->>>>>>> 1f7585a2
 
 ## Requirements
 FireFly requires:
@@ -226,20 +223,25 @@
 
 The generated documentation can be found in `doc/html/index.html` or in `doc/latex`. Using the latter directory, calling `make` will create a pdf file.
 
-<<<<<<< HEAD
-
-## Compiling with FireFly
-
-To compile source code with FireFly, one add the needed compiler flags with `pkgconfig` by adding "`pkg-config --libs --cflags firefly`" to the compilitation command. Alternatively one can use the following flags:
-
-* When jemalloc and FLINT is used:
-	- "-DFLINT -I/usr/local/include -L/usr/local/lib -lfirefly -Wl,-rpath,/usr/lib -ljemalloc -lm -lstdc++ -pthread -ldl /usr/lib/libgmp.so /usr/lib/libz.so /usr/lib/libflint.so"
-* When jemalloc is used:
-	- "-I/usr/local/include -L/usr/local/lib -lfirefly -Wl,-rpath,/usr/lib -ljemalloc -lm -lstdc++ -pthread -ldl /usr/lib/libgmp.so /usr/lib/libz.so /usr/lib/libflint.so"
-* When FLINT is used:
-	- "-DFLINT -I/usr/local/include -L/usr/local/lib -lfirefly -Wl,-rpath,/usr/lib -lm -lstdc++ -pthread -ldl /usr/lib/libgmp.so /usr/lib/libz.so /usr/lib/libflint.so"
-* When neither jemalloc nor FLINT is used:
-	- "-I/usr/local/include -L/usr/local/lib -lfirefly -Wl,-rpath,/usr/lib -lm -lstdc++ -pthread -ldl /usr/lib/libgmp.so /usr/lib/libz.so /usr/lib/libflint.so"
+## Compiling Code with FireFly
+
+In order to successfully compile and link another program with FireFly, one has to set the correct compiler and linker flags.
+These can be found in the file `firefly.pc`, which is installed together with FireFly into the subdirectory `lib/pkgconfig` of the path set by the user with `-DCMAKE_INSTALL_PREFIX` (or the default path on the system).
+The easiest possibility to compile and link code with FireFly is to import it employing the `pkg-config` support of a build system.
+When you do not use a build system, the required flags can be extracted from `firefly.pc` using `pkg-config`, e.g.
+
+```
+FF_CFLAGS=$(pkg-config --cflags firefly)
+FF_LIBS=$(pkg-config --libs firefly)
+```
+
+Then, the code can be compiled and linked with
+
+```
+g++ $FF_CFLAGS <USER_CODE> $FF_LIBS
+```
+
+If `pkg-config` is not installed on the system, the flags can simply be read off `firefly.pc`.
 
 ## FireFly Executable (in Development)
 
@@ -318,25 +320,4 @@
 
 In the first prime field, the functional forms of the black-box functions is not known.
 Hence, `FireFly` only requests a relatively small number of probes after each step.
-Once the functional forms are known in the second prime field, all probes required in the prime field are requested at the beginning of the prime field (after a first probe is fed).
-=======
-## Compiling Code with FireFly
-
-In order to successfully compile and link another program with FireFly, one has to set the correct compiler and linker flags.
-These can be found in the file `firefly.pc`, which is installed together with FireFly into the subdirectory `lib/pkgconfig` of the path set by the user with `-DCMAKE_INSTALL_PREFIX` (or the default path on the system).
-The easiest possibility to compile and link code with FireFly is to import it employing the `pkg-config` support of a build system.
-When you do not use a build system, the required flags can be extracted from `firefly.pc` using `pkg-config`, e.g.
-
-```
-FF_CFLAGS=$(pkg-config --cflags firefly)
-FF_LIBS=$(pkg-config --libs firefly)
-```
-
-Then, the code can be compiled and linked with
-
-```
-g++ $FF_CFLAGS <USER_CODE> $FF_LIBS
-```
-
-If `pkg-config` is not installed on the system, the flags can simply be read off `firefly.pc`.
->>>>>>> 1f7585a2
+Once the functional forms are known in the second prime field, all probes required in the prime field are requested at the beginning of the prime field (after a first probe is fed).