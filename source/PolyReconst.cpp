#include <cstdlib>
#include "PolyReconst.hpp"
#include "ReconstHelper.hpp"
#include "Logger.hpp"
#include "utils.hpp"
#include <chrono>

namespace firefly {
  // TODO check if this interpolates in combination with RatReconst to use the
  // static rand_zi of RatReconst to save additional memory -> note that
  // zi order in RatReconst and PolyReconst is not the same!
  // TODO for new prime just use Vandermonde matrices to solve interpolation problem

  ff_pair_map PolyReconst::rand_zi;
  std::mutex PolyReconst::mutex_statics;

  PolyReconst::PolyReconst(uint32_t n_, const int deg_inp, const bool with_rat_reconst_inp) {
    std::unique_lock<std::mutex> lock_status(mutex_status);

    type = POLY;
    n = n_;
    combined_prime = FFInt::p;
    curr_zi_order = std::vector<uint32_t>(n, 1);

    deg = deg_inp;
    with_rat_reconst = with_rat_reconst_inp;

    for (uint32_t i = 1; i <= n; i++) {
      std::vector<FFInt> yi;
      std::vector<PolynomialFF> ai;
      ais.emplace(std::make_pair(i, std::move(ai)));
      max_deg.emplace(std::make_pair(i, -1));
    }
  }

  PolyReconst::PolyReconst() {}

  void PolyReconst::set_anchor_points(const std::vector<FFInt>& anchor_points, bool force) {
    std::unique_lock<std::mutex> lock_statics(mutex_statics);

    if (rand_zi.empty() || force) {
      rand_zi.clear();

      for (uint32_t i = 1; i <= n; i ++) {
        rand_zi.emplace(std::make_pair(std::make_pair(i, 0), 1));
        rand_zi.emplace(std::make_pair(std::make_pair(i, 1), anchor_points[i - 1]));
      }
    }
  }

  void PolyReconst::feed(const FFInt& num, const std::vector<uint32_t>& feed_zi_ord, const uint32_t& fed_prime) {
    std::unique_lock<std::mutex> lock(mutex_status);

    if (fed_prime == prime_number)
      queue.emplace_back(std::make_tuple(num, feed_zi_ord));
  }

  // this function is not thread-safe; therefore, it should only be called from RatReconst
  void PolyReconst::feed(const std::vector<FFInt>& new_yis, const FFInt& num) {
    {
      std::unique_lock<std::mutex> lock_statics(mutex_statics);

      for (uint32_t j = 0; j < n; j++) {
        rand_zi.emplace(std::make_pair(j + 1, curr_zi_order[j]), new_yis[j]);
      }
    }

    interpolate(num, curr_zi_order);
  }

  void PolyReconst::interpolate() {
    std::unique_lock<std::mutex> lock(mutex_status);

    if (is_interpolating || queue.empty()) return;
    else {
      is_interpolating = true;

      while (!queue.empty()) {
        auto food = queue.front();
        queue.pop_front();
        lock.unlock();
        interpolate(std::get<0>(food), std::get<1>(food));
        lock.lock();
      }
    }

    is_interpolating = false;
  }

  void PolyReconst::interpolate(const FFInt& num, const std::vector<uint32_t>& feed_zi_ord) {
    if (feed_zi_ord == curr_zi_order) {
      if (!done) {
        if (new_prime && !with_rat_reconst) {
          // be sure that you have called generate_anchor_points!
          bool runtest = true;

          solved_degs.clear();

          for (uint32_t i = 1; i <= n; i++) {
            ais[i].clear();
          }

          for (const auto ci : combined_ci) {
            mpz_class a = ci.second;

            auto res = get_rational_coef(a, combined_prime);

            if (res.first)
              gi.emplace(std::make_pair(ci.first, res.second));
            else {
              runtest = false;
              break;
            }
          }

          if (runtest) {
            {
              std::unique_lock<std::mutex> lock(mutex_status);
              done = test_guess(num);
            }

            if (done) {
              ais.clear();
              combined_prime = 0;
              combined_ci.clear();
              max_deg.clear();
              use_chinese_remainder = false;
              std::unique_lock<std::mutex> lock(mutex_status);
              new_prime = false;
              return;
            }
          }

          gi.clear();

          if (!use_chinese_remainder) use_chinese_remainder = true;

          std::unique_lock<std::mutex> lock(mutex_status);
          zi = 1;
          new_prime = false;
        }

        uint32_t i = curr_zi_order[zi - 1] - 1;

        // Univariate Newton interpolation for the lowest stage.
        if (zi == 1) {
          if (i == 0) {
            std::vector<uint32_t> zero_element(n);
            ff_map zero_map;
            zero_map.emplace(std::make_pair(std::move(zero_element), num));
            ais[zi].emplace_back(PolynomialFF(n, zero_map));
          } else {
            std::vector<uint32_t> zero_element(n);
            ff_map zero_map;
            zero_map.emplace(std::make_pair(std::move(zero_element), num));
            ais[zi].emplace_back(comp_ai(zi, i, i, PolynomialFF(n, zero_map), ais[zi]));
          }

          std::unique_lock<std::mutex> lock(mutex_status);
          curr_zi_order[zi - 1] ++;
        } else {
          // Build Vandermonde system
          FFInt res = num;

          for (const auto & el : solved_degs) {
            std::vector<uint32_t> deg_vec = el.first;
            FFInt coef_num = el.second;

            for (uint32_t tmp_zi = 1; tmp_zi < zi; tmp_zi++) {
              // curr_zi_ord starts at 1, thus we need to subtract 1 entry
              std::unique_lock<std::mutex> lock_statics(mutex_statics);
              coef_num *= rand_zi[std::make_pair(tmp_zi, curr_zi_order[tmp_zi - 1])].pow(deg_vec[tmp_zi - 1]);
            }

            res -= coef_num;
          }

          nums.emplace_back(res);

          // to total degree (save them in solved degs including their coefficient
          // to subtract them)
          // Solve Vandermonde system and calculate the next a_i
          if (nums.size() == rec_degs.size()) {
            const uint32_t order_save = curr_zi_order[zi - 1];
            {
              std::unique_lock<std::mutex> lock(mutex_status);
              curr_zi_order = std::vector<uint32_t> (n, 1);
              curr_zi_order[zi - 1] = order_save + 1;
            }
            ais[zi].emplace_back(comp_ai(zi, i, i, solve_transposed_vandermonde(), ais[zi]));
          } else {
            // increase all zi order of the lower stages by one
            std::unique_lock<std::mutex> lock(mutex_status);

            for (uint32_t tmp_zi = 1; tmp_zi < zi; tmp_zi++) {
              curr_zi_order[tmp_zi - 1] ++;
            }
          }
        }

        // if the lowest stage ai is zero, combine them into an ai for a higher stage
        // and check if we are done
        if (ais[zi].back().zero() || (deg != -1 && ais[zi].size() - 1 == (uint32_t) deg)) {
          if (deg == -1 || ais[zi].back().zero())
            ais[zi].pop_back();

          if (n > 1) {
            // combine the current stage with the multivariate polynomial of the
            // previous stages and extract the reconstructed degrees to prepare
            // the gauss system
            // Remove all terms which are of total degree of the polynomial
            // to remove them from the next Vandermonde systems
            rec_degs.clear();
            ff_map pol_ff = construct_canonical(zi, ais[zi]);
            ff_map tmp_pol_ff = pol_ff;

            for (auto & el : tmp_pol_ff) {
              int total_deg = 0;

              for (auto & e : el.first) total_deg += e;

              if (total_deg == deg) {
                solved_degs.emplace(std::make_pair(el.first, el.second));
                pol_ff.erase(el.first);
              } else
                rec_degs.emplace_back(el.first);
            }

            // The monomials which have to be reconstructed have to
            // ordered in a monotonical way to utilize the Vandermonde
            // system solver
            std::sort(rec_degs.begin(), rec_degs.end(), std::greater<std::vector<uint32_t>>());

            nums.reserve(rec_degs.size());

            if (rec_degs.size() == 0 && zi != n) {
              for (uint32_t tmp_zi = zi + 1; tmp_zi <= n; tmp_zi++) {
                ais[tmp_zi].emplace_back(PolynomialFF(n, pol_ff));
              }

              std::unique_lock<std::mutex> lock(mutex_status);
              zi = n;
            }

            if (zi != n) {
              std::unique_lock<std::mutex> lock(mutex_status);
              zi ++;
              // save last interpolation of the lower stage as first a_0 of the
              // current stage
              ais[zi].emplace_back(comp_ai(zi, 0, 0, PolynomialFF(n, pol_ff), ais[zi]));
              // reset zi order
              curr_zi_order = std::vector<uint32_t> (n, 1);
              curr_zi_order[zi - 1] = 2;
            } else
              check = true;
          } else if (zi == 1 && n == 1)
            check = true;

          if (check && zi == n) {
            if (!with_rat_reconst) {
              {
                std::unique_lock<std::mutex> lock(mutex_status);
                curr_zi_order = std::vector<uint32_t> (n, 1);
              }
              ff_map tmp_pol_ff = construct_canonical(zi, ais[zi]);
              tmp_pol_ff.insert(solved_degs.begin(), solved_degs.end());

              mpz_map ci_tmp = convert_to_mpz(tmp_pol_ff);

              if (!use_chinese_remainder) {
                combined_ci = ci_tmp;
              } else {
                // use another prime to utilize the Chinese Remainder Theorem to reconstruct the rational
                // coefficients

                std::pair<mpz_class, mpz_class> p1;
                std::pair<mpz_class, mpz_class> p2;
                std::pair<mpz_class, mpz_class> p3;

                for (auto it = combined_ci.begin(); it != combined_ci.end(); ++it) {
                  p1 = std::make_pair(it->second, combined_prime);
                  p2 = std::make_pair(ci_tmp[it->first], FFInt::p);
                  p3 = run_chinese_remainder(p1, p2);
                  combined_ci[it->first] = p3.first;
                }

                combined_prime = p3.second;
              }
            }

            std::unique_lock<std::mutex> lock(mutex_status);
            new_prime = true;
            prime_number ++;
            check = false;
            return;
          }
        }
      }

      if (!with_rat_reconst) {
        for (uint32_t tmp_zi = 1; tmp_zi <= n; tmp_zi ++) {
          auto key = std::make_pair(tmp_zi, curr_zi_order[tmp_zi - 1]);
          std::unique_lock<std::mutex> lock_statics(mutex_statics);

          if (rand_zi.find(key) == rand_zi.end())
            rand_zi.emplace(std::make_pair(key, rand_zi[std::make_pair(tmp_zi, 1)].pow(key.second)));
        }
      }
    }
  }

  Polynomial PolyReconst::get_result() {
    if (result.coefs.empty()) {
      if (done) {
        result = Polynomial(gi);
        result.sort();
        gi.clear();
      } else {
        rn_map res {};

        if (result_ff.coefs.empty()) {
          ff_map poly = construct_canonical(n, ais[n]);
          poly.insert(solved_degs.begin(), solved_degs.end());
          result_ff = PolynomialFF(n, poly);
        }

        for (auto & el : result_ff.coefs) {
          res.emplace(std::make_pair(el.first, RationalNumber(el.second.n, 1)));
        }

        return Polynomial(res);
      }
    }

    return result;
  }

  PolynomialFF PolyReconst::get_result_ff() {
    if (result_ff.coefs.empty()) {
      ff_map poly = construct_canonical(n, ais[n]);
      poly.insert(solved_degs.begin(), solved_degs.end());
      result_ff = PolynomialFF(n, poly).homogenize(deg);
      result_ff.n = n + 1;
      ais = polff_vec_map();
      rec_degs = std::vector<std::vector<uint32_t>>();
      nums = std::vector<FFInt>();
    }

    return result_ff;
  }

  PolynomialFF PolyReconst::comp_ai(const uint32_t tmp_zi, int i, int ip,
                                    const PolynomialFF& num, std::vector<PolynomialFF>& ai) {
    if (ip == 0) return num;

    FFInt yi_i_p_1;
    FFInt yi_ip;
    {
      std::unique_lock<std::mutex> lock_statics(mutex_statics);
      yi_i_p_1 = rand_zi[std::make_pair(tmp_zi, i + 1)];
      yi_ip = rand_zi[std::make_pair(tmp_zi, ip)];
    }

    return (comp_ai(tmp_zi, i, ip - 1, num, ai) - ai[ip - 1]) / (yi_i_p_1 - yi_ip); //yi[i + 1] - yi[ip - 1 + 1] the +1 in the first and the +1 in the second is due to the 0th element in the vector
  }

  ff_map PolyReconst::construct_canonical(const uint32_t tmp_zi, std::vector<PolynomialFF>& ai) {
<<<<<<< HEAD
    if (ai.size() == 1) return ai[0].coefs;
    if (ai.size() == 0) return {{std::vector<uint32_t> (n,0), 0}};
=======
    size_t size = ai.size();

    if (size == 1) return ai[0].coefs;
    else if (size == 0) return {{std::vector<uint32_t> (n, 0), 0}};
>>>>>>> e129d12a

    return (ai[0] + iterate_canonical(tmp_zi, 1, ai)).coefs;
  }

  PolynomialFF PolyReconst::iterate_canonical(const uint32_t tmp_zi, uint32_t i, std::vector<PolynomialFF>& ai) {
    FFInt yi;
    {
      std::unique_lock<std::mutex> lock_statics(mutex_statics);
      yi = rand_zi[std::make_pair(tmp_zi, i)];
    }

    if (i < ai.size() - 1) {
      PolynomialFF poly = ai[i] + iterate_canonical(tmp_zi, i + 1, ai);
      return poly.mul(tmp_zi) + poly * (-yi); //yi[i - 1 + 1] +1 is due to 0th element
    }

    return ai[i] * (-yi) + ai[i].mul(tmp_zi); // yi[i - 1 + 1]
  }

  bool PolyReconst::test_guess(const FFInt& num) {
    ff_map gi_ffi = convert_to_ffint(gi);
    PolynomialFF gy(n, gi_ffi);
    std::vector<FFInt> chosen_yi(n);

    for (uint32_t i = 1; i <= n; i++) {
      std::unique_lock<std::mutex> lock_statics(mutex_statics);

      chosen_yi[i - 1] = rand_zi[std::make_pair(i, 1)];
    }

    return gy.calc(chosen_yi) == num;
  }

  // Solves the Vandermonde linear system V*x=a
  // V is build from vis, x contain our coefficients, and a is the numerical
  // value of the function which should be interpolated for a given numerical
  // input
  PolynomialFF PolyReconst::solve_transposed_vandermonde() {
    uint32_t num_eqn = rec_degs.size();
    std::vector<FFInt> result(num_eqn);

    // calculate base entries of Vandermonde matrix
    std::vector<FFInt> vis;
    vis.reserve(num_eqn);

    for (const auto & el : rec_degs) {
      FFInt vi = 1;

      for (uint32_t tmp_zi = 1; tmp_zi < zi; tmp_zi++) {
        // curr_zi_ord starts at 1, thus we need to subtract 1 entry
        std::unique_lock<std::mutex> lock_statics(mutex_statics);
        vi *= rand_zi.at(std::make_pair(tmp_zi, el[tmp_zi - 1]));
      }

      vis.emplace_back(vi);
    }

    // Initialize the coefficient vector of the master polynomial
    std::vector<FFInt> cis(num_eqn);

    // The coefficients of the master polynomial are found by recursion
    // where we have
    // P(Z) = (Z - v_0)*(Z - v_1)*...*(Z - v_{n-1})
    //      =  c_0 + c_1*Z + ... + Z^n
    cis[num_eqn - 1] = -vis[0];

    for (uint32_t i = 1; i < num_eqn; i++) {
      for (uint32_t j = num_eqn - 1 - i; j < num_eqn - 1; j++) {
        cis[j] -= vis[i] * cis[j + 1];
      }

      cis[num_eqn - 1] -= vis[i];
    }

    // Each subfactor in turn is synthetically divided,
    // matrix-multiplied by the right hand-side,
    // and supplied with a denominator (since all vi should be different,
    // there is no additional check if a coefficient in synthetical division
    // leads to a vanishing denominator)
    for (uint32_t i = 0; i < num_eqn; i++) {
      FFInt t = 1;
      FFInt b = 1;
      FFInt s = nums[num_eqn - 1];

      for (int j = num_eqn - 1; j > 0; j--) {
        b = cis[j] + vis[i] * b;
        s += nums[j - 1] * b;
        t = vis[i] * t + b;
      }

      result[i] = s / t / vis[i];
    }

    // Bring result in canonical form
    ff_map poly;

    for (uint32_t i = 0; i < num_eqn; i ++) {
      poly.emplace(std::make_pair(rec_degs[i], result[i]));
    }

    nums.clear();
    return PolynomialFF(n, poly);
  }

  void PolyReconst::generate_anchor_points() {
    std::unique_lock<std::mutex> lock_statics(mutex_statics);

    rand_zi.clear();

    for (uint32_t tmp_zi = 1; tmp_zi <= n; tmp_zi ++) {
      rand_zi.emplace(std::make_pair(std::make_pair(tmp_zi, 0), 1));
      rand_zi.emplace(std::make_pair(std::make_pair(tmp_zi, 1), get_rand()));
    }
  }

  FFInt PolyReconst::get_rand_zi(uint32_t zi, uint32_t order) {
    std::unique_lock<std::mutex> lock_statics(mutex_statics);
    return rand_zi.at(std::make_pair(zi, order));
  }

  std::vector<FFInt> PolyReconst::get_rand_zi_vec(std::vector<uint32_t> orders) {
    std::unique_lock<std::mutex> lock_statics(mutex_statics);
    std::vector<FFInt> yis {};

    for (uint32_t i = 0; i < n; i++) {
      yis.emplace_back(rand_zi.at(std::make_pair(i + 1, orders[i])));
    }

    return yis;
  }

  bool PolyReconst::is_rand_zi_empty() {
    std::unique_lock<std::mutex> lock_statics(mutex_statics);
    return rand_zi.empty();
  }
}
<|MERGE_RESOLUTION|>--- conflicted
+++ resolved
@@ -365,15 +365,10 @@
   }
 
   ff_map PolyReconst::construct_canonical(const uint32_t tmp_zi, std::vector<PolynomialFF>& ai) {
-<<<<<<< HEAD
-    if (ai.size() == 1) return ai[0].coefs;
-    if (ai.size() == 0) return {{std::vector<uint32_t> (n,0), 0}};
-=======
     size_t size = ai.size();
 
     if (size == 1) return ai[0].coefs;
     else if (size == 0) return {{std::vector<uint32_t> (n, 0), 0}};
->>>>>>> e129d12a
 
     return (ai[0] + iterate_canonical(tmp_zi, 1, ai)).coefs;
   }
