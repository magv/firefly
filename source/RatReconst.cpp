#include "Logger.hpp"
#include "RatReconst.hpp"
#include "ReconstHelper.hpp"
#include "utils.hpp"
#include <algorithm>
#include <chrono>
#include <cmath>
#include <fstream>
#include <sys/stat.h>

namespace firefly {
  std::vector<FFInt> RatReconst::shift {};
  bool RatReconst::need_prime_shift = false;
  bool RatReconst::set_singular_system = false;
  ff_pair_map RatReconst::rand_zi;
  std::mutex RatReconst::mutex_statics;
  std::vector<uint32_t> RatReconst::curr_shift {};

  RatReconst::RatReconst(uint32_t n_) {
    n = n_;
    type = RAT;
    std::unique_lock<std::mutex> lock_status(mutex_status);

    combined_prime = FFInt::p;

    {
      std::unique_lock<std::mutex> lock_statics(mutex_statics);

      if (shift.empty()) {
        shift = std::vector<FFInt> (n);

        if (n > 1) {
          for (auto & el : shift) el = get_rand();

          //shift[1] = get_rand();
          //normalize_to_den = false;
          //start_deg_num = 1;
          //start_deg_den = 0;

          curr_zi_order_num = std::vector<uint32_t> (n - 1, 1);
          curr_zi_order_den = std::vector<uint32_t> (n - 1, 1);
        }
      }
    }

    if (n > 1) {
      curr_zi_order = std::vector<uint32_t> (n - 1, 1);
      lock_status.unlock();
      // add a zero to both polynomials to do arithmetics
      ff_map zero_deg {};
      zero_deg.emplace(std::make_pair(std::vector<uint32_t> (n), 0));
      solved_num = PolynomialFF(n, zero_deg);
      solved_den = PolynomialFF(n, zero_deg);


      // fill in the rand_vars for zi_order = 1
      std::unique_lock<std::mutex> lock_statics(mutex_statics);

      if (rand_zi.empty()) {
        lock_statics.unlock();
        generate_anchor_points();
      }
    }
  }

  void RatReconst::scan_for_sparsest_shift() {
    scan = true;

    if (n == 1)
      WARNING_MSG("Do you really want to shift a univariate rational function?");
  }

  void RatReconst::set_zi_shift(std::vector<uint32_t> shifted_zis) {
    {
      std::unique_lock<std::mutex> lock(mutex_statics);
      shift = std::vector<FFInt> (n);

      for (int i = 0; i < n; ++i) {
        if (shifted_zis[i] == 1)
          shift[i] = get_rand();
      }
    }
  }

  void RatReconst::feed(const FFInt& new_ti, const FFInt& num, const std::vector<uint32_t>& feed_zi_ord, const uint32_t fed_prime) {
    std::unique_lock<std::mutex> lock(mutex_status);

    if (!done && fed_prime == prime_number)
      queue.emplace_back(std::make_tuple(new_ti, num, feed_zi_ord));
  }

  void RatReconst::interpolate() {
    std::unique_lock<std::mutex> lock(mutex_status);

    if (is_interpolating || queue.empty()) return;
    else {
      is_interpolating = true;

      while (!queue.empty()) {
        auto food = queue.front();
        queue.pop_front();
        lock.unlock();
        interpolate(std::get<0>(food), std::get<1>(food), std::get<2>(food));

        while (saved_ti.find(curr_zi_order) != saved_ti.end()) {
          /*
          * If not finished, check if we can use some saved runs
          */
          if (saved_ti.find(curr_zi_order) != saved_ti.end()) {
            std::pair<FFInt, FFInt> key_val = saved_ti.at(curr_zi_order).back();
            saved_ti.at(curr_zi_order).pop_back();
            interpolate(key_val.first, key_val.second, curr_zi_order);
          }
        }

        lock.lock();
      }
    }

    is_interpolating = false;
  }

  void RatReconst::interpolate(const FFInt& new_ti, const FFInt& num, const std::vector<uint32_t>& feed_zi_ord) {
    if (!done) {

      // Compare if the food is the expected food; if not, store it for later use
      if (feed_zi_ord == curr_zi_order) {
        // first check if we are done. If not start the reconstruction again using
        // the chinese remainder theorem in combining the previous results
        if (new_prime) {
          {
            std::unique_lock<std::mutex> lock_statics(mutex_statics);

            if (!is_singular_system && set_singular_system)
              set_singular_system_vars();
          }

          ti.emplace_back(new_ti);

          if (rec_rat_coef()) {
            bool tmp_done = test_guess(num);
            {
              std::unique_lock<std::mutex> lock(mutex_status);
              done = tmp_done;
            }

            if (done) {
              std::unique_lock<std::mutex> lock(mutex_status);
              combined_di = mpz_map();
              combined_ni = mpz_map();
              combined_prime = 0;
              num_eqn = 0;
              new_prime = false;
              solved_den = PolynomialFF();
              solved_num = PolynomialFF();
              coef_mat_num = std::unordered_map<uint32_t, std::vector<std::pair<FFInt, uint32_t>>> ();
              coef_mat_den = std::unordered_map<uint32_t, std::vector<std::pair<FFInt, uint32_t>>> ();
              curr_zi_order = std::vector<uint32_t>();
              use_chinese_remainder = false;
              return;
            } else {
              for (const auto & ci : combined_ni) {
                g_ni.erase(ci.first);
              }

              for (const auto & ci : combined_di) {
                g_di.erase(ci.first);
              }
            }
          }

          if (!use_chinese_remainder) use_chinese_remainder = true;

          {
            std::unique_lock<std::mutex> lock(mutex_status);
            new_prime = false;
          }
          ti.pop_back();

          if (!is_singular_system) {
            ff_map tmp_num {};
            tmp_num.reserve(g_ni.size() + 1);
            ff_map tmp_den {};
            tmp_den.reserve(g_di.size() + 1);
            tmp_num.emplace(std::make_pair(std::vector<uint32_t> (n), 0));
            tmp_den.emplace(std::make_pair(std::vector<uint32_t> (n), 0));

            for (const auto & el : g_ni) {
              tmp_num[el.first] = FFInt(el.second.numerator) / FFInt(el.second.denominator);
            }

            for (const auto & el : g_di) {
              tmp_den[el.first] = FFInt(el.second.numerator) / FFInt(el.second.denominator);
            }

            solved_num = PolynomialFF(n, tmp_num);
            solved_den = PolynomialFF(n, tmp_den);
          }
        }

        // basic reconstruction algorithm, check if reconstructed function is equal
        // to numeric input and calculate coefficients a_i, check chinese chinese remainder
        // theorem
        {
          std::unique_lock<std::mutex> lock(mutex_status);

          if (prime_number == 0) zi = 1;
        }

        if (max_deg_num == -1) {
          ti.emplace_back(new_ti);
          const uint32_t i = ti.size() - 1;

          if (i == 0) {
            ai.emplace_back(num);
          } else {
            if (num == comp_fyi(i - 1, i - 1, ti.back())) check = true;

            if (!check)
              ai.emplace_back(comp_ai(i, i, num));
          }
        } else {
          if (coef_mat.empty())
            coef_mat.reserve(num_eqn);

          std::vector<std::pair<FFInt, FFInt>> t_food = {std::make_pair(new_ti, num)};

          // Prepare food for Gauss system
          if (n > 1) {
            if (saved_ti.find(curr_zi_order) != saved_ti.end()) {
              t_food.insert(t_food.end(), saved_ti[curr_zi_order].begin(), saved_ti[curr_zi_order].end());
              saved_ti.erase(curr_zi_order);
            }
          }

          // Iterate through all feeds and build the uni/multivariate Gauss
          // system
          for (auto food : t_food) {
            FFInt tmp_ti = food.first;
            FFInt tmp_num = food.second;

            // Get yi's for the current feed
            std::vector<FFInt> yis;

            if (n > 1) {
              yis = get_rand_zi_vec(curr_zi_order);
            }

            yis.emplace(yis.begin(), 1);

            // build Gauss system for univariate reconstruction needed for
            // multivariate rational functions
            if (prime_number == 0)
              build_uni_gauss(tmp_ti, tmp_num, yis);
            else
              build_homogenized_multi_gauss(tmp_ti, tmp_num, yis);

            if (coef_mat.size() == num_eqn) {
              check = true;
              break;
            }
          }
        }

        if (check) {
          check = false;

          std::pair<ff_map, ff_map> canonical;

          // If the maximal/minimal degree of the polynomials are not set
          // determine them and save all information
          if (max_deg_num == -1) {

            ti.pop_back();

            canonical = construct_canonical();
            PolynomialFF numerator = PolynomialFF(1, canonical.first);
            PolynomialFF denominator = PolynomialFF(1, canonical.second);

            if (scan) {
              {
                std::unique_lock<std::mutex> lock(mutex_status);
                done = true;
              }

              uint32_t tmp_max_deg_num = numerator.max_deg()[0];
              uint32_t tmp_max_deg_den = denominator.max_deg()[0];

              {
                std::unique_lock<std::mutex> lock_status(mutex_status);
                shift_works = false;
              }

              if (curr_shift == std::vector<uint32_t> (n, 1)) {
                all_shift_max_degs = {tmp_max_deg_num, tmp_max_deg_den};
              } else {
                if (tmp_max_deg_num == all_shift_max_degs[0] && tmp_max_deg_den == all_shift_max_degs[1]) {
                  std::unique_lock<std::mutex> lock_statics(mutex_status);

                  if (denominator.min_deg()[0] == 0) {
                    normalize_to_den = true;
                    start_deg_den = 1;
                    start_deg_num = 0;
                  } else {
                    normalize_to_den = false;
                    start_deg_num = 1;
                    start_deg_den = 0;
                  }

                  shift_works = true;
                }
              }

              ai.clear();
              ti.clear();
              return;
            }

            max_deg_num = numerator.max_deg()[0];
            max_deg_den = denominator.max_deg()[0];

            if (n == 1)
              min_deg_den_vec = denominator.min_deg();

            curr_deg_num = max_deg_num;

            if (max_deg_den > 0)
              curr_deg_den = max_deg_den;

<<<<<<< HEAD
            FFInt equalizer = FFInt(1) / denominator.coefs[denominator.min_deg()];
=======
            FFInt equializer;

            if (normalize_to_den)
              equializer = FFInt(1) / denominator.coefs[denominator.min_deg()];
            else
              equializer = FFInt(1) / numerator.coefs[numerator.min_deg()];
>>>>>>> bb0905c0

            canonical.first = (numerator * equalizer).coefs;
            canonical.second = (denominator * equalizer).coefs;

            for (uint32_t i = start_deg_num; i < max_deg_num; ++i) {
              if (canonical.first.find( {i}) == canonical.first.end())
                tmp_solved_coefs_num ++;
            }

            for (uint32_t i = start_deg_den; i < max_deg_den; ++i) {
              if (canonical.second.find( {i}) == canonical.second.end())
                tmp_solved_coefs_den ++;
            }

            // set number of equations needed for univariate rational function
            // reconstruction needed for multivariate polynomial feed
            {
              std::unique_lock<std::mutex> lock(mutex_status);
              num_eqn = max_deg_den + max_deg_num + 1
                        - tmp_solved_coefs_num - tmp_solved_coefs_den;
            }

            ai.clear();
            ti.clear();
          } else if (prime_number == 0)
            canonical = solve_gauss();
          else
            canonical = solve_homogenized_multi_gauss();

          if (n == 1) {
            combine_primes(canonical.first, canonical.second);
            saved_ti.clear();
            std::unique_lock<std::mutex> lock(mutex_status);
            prime_number++;
            queue.clear();
            new_prime = true;
            return;
          } else if (prime_number == 0) {
            {
              std::unique_lock<std::mutex> lock(mutex_status);
              zi = curr_zi;
            }

            if (first_run) {
              ff_map num_coef = canonical.first;
              ff_map den_coef = canonical.second;

              if (num_coef.size() > 1) {
                for (const auto & el : num_coef) {
                  if (el.second == 0) {
                    canonical.first.erase(el.first);
                    tmp_solved_coefs_num ++;
                  }
                }
              }

              for (const auto & el : den_coef) {
                if (el.second == 0) {
                  canonical.second.erase(el.first);
                  tmp_solved_coefs_den ++;
                }
              }
            }

            // save the current results to the map to access them later
            for (const auto & el : canonical.first) {
              uint32_t deg = el.first[0];

              if (first_run) {
                if (!normalize_to_den && deg == 0)
                  continue;

                {
                  std::unique_lock<std::mutex> lock_statics(mutex_statics);
                  PolyReconst rec(n - 1, deg, true);

                  if (rec.is_rand_zi_empty()) {
                    std::vector<FFInt> anchor_points {};

                    for (uint32_t tmp_zi = 2; tmp_zi <= n; ++tmp_zi) {
                      anchor_points.emplace_back(rand_zi[std::make_pair(tmp_zi, 1)]);
                    }

                    rec.set_anchor_points(anchor_points);
                  }

                  coef_n.emplace(std::make_pair(deg, std::move(rec)));

                  if (deg == 0) {
                    // this saves some memory since we only need one numerical value
                    // for the constant coefficient
                    saved_num_num[curr_zi_order][ {deg, zi}] = std::make_pair(el.second, sub_count_num);
                  }
                }
              }

              if ((int) deg <= curr_deg_num && deg > 0 && curr_zi_order[zi - 2] < deg + 3) {
                saved_num_num[curr_zi_order][ {deg, zi}] = std::make_pair(el.second, sub_count_num);
              }
            }

            for (const auto & el : canonical.second) {
              uint32_t deg = el.first[0];

              if (first_run) {
                if (normalize_to_den && deg == 0)
                  continue;

                {
                  std::unique_lock<std::mutex> lock_statics(mutex_statics);
                  PolyReconst rec(n - 1, deg, true);

                  if (rec.is_rand_zi_empty()) {
                    std::vector<FFInt> anchor_points {};

                    for (uint32_t tmp_zi = 2; tmp_zi <= n; ++tmp_zi)
                      anchor_points.emplace_back(rand_zi[std::make_pair(tmp_zi, 1)]);

                    rec.set_anchor_points(anchor_points);
                  }

                  coef_d.emplace(std::make_pair(deg, std::move(rec)));

                  if (deg == 0)
                    saved_num_den[curr_zi_order][ {deg, zi}] = std::make_pair(el.second, sub_count_den);
                }
              }

              if ((int) deg <= curr_deg_den && deg > 0 && curr_zi_order[zi - 2] < deg + 3) {
                saved_num_den[curr_zi_order][ {deg, zi}] = std::make_pair(el.second, sub_count_den);
              }
            }

            if (first_run) first_run = false;

            uint32_t zi_num = curr_deg_num > 0 ? coef_n[curr_deg_num].get_zi() + 1 : 0;
            uint32_t zi_den = curr_deg_den > 0 ? coef_d[curr_deg_den].get_zi() + 1 : 0;

            // reconstruct the numerator
            if (curr_deg_num >= 0) {
              PolyReconst rec = coef_n[curr_deg_num];

              if (rec.get_zi_order() == curr_zi_order) {
                auto res = feed_poly(curr_deg_num, max_deg_num, coef_n, rec,
                                     saved_num_num, sub_num, true);
                curr_deg_num = std::get<0>(res);
                zi_num = std::get<1>(res);
                curr_zi_order_num = std::get<2>(res);
              }
            }

            // reconstruct the denominator
            if (curr_deg_den >= 0) {
              PolyReconst rec = coef_d[curr_deg_den];

              // if the numerator is done, get the current zi order of the
              // denominator
              if (curr_deg_num == -1) {
                std::unique_lock<std::mutex> lock(mutex_status);
                curr_zi_order = rec.get_zi_order();
                curr_zi = rec.get_zi() + 1;
                zi = curr_zi;
              }

              if (rec.get_zi_order() == curr_zi_order) {
                auto res = feed_poly(curr_deg_den, max_deg_den, coef_d, rec,
                                     saved_num_den, sub_den, false);
                curr_deg_den = std::get<0>(res);
                zi_den = std::get<1>(res);
                curr_zi_order_den = std::get<2>(res);

                // if the denominator is done, check if the numerator is still undone
                if (curr_deg_den == -1 && curr_deg_num >= 0) {
                  PolyReconst rec_new = coef_n[curr_deg_num];
                  {
                    std::unique_lock<std::mutex> lock(mutex_status);
                    curr_zi_order = rec_new.get_zi_order();
                    curr_zi = rec_new.get_zi() + 1;
                    zi = curr_zi;
                  }

                  if (rec_new.get_zi_order() == std::vector<uint32_t>(curr_zi_order.begin(), curr_zi_order.end())) {
                    auto res_new = feed_poly(curr_deg_num, max_deg_num, coef_n, rec_new,
                                             saved_num_num, sub_num, true);
                    curr_deg_num = std::get<0>(res_new);
                    zi_num = std::get<1>(res_new);
                    curr_zi_order_num = std::get<2>(res_new);
                  }
                }
              }
            }

            // check which poly reconst should be feeded next
            // it is promising that feeding a PolyReconst with a higher
            // zi degree will be finished next leading to less numerical runs
            if (curr_deg_den >= 0 && curr_deg_num >= 0) {
              if (a_grt_b(curr_zi_order_num, curr_zi_order_den)) {
                std::unique_lock<std::mutex> lock(mutex_status);
                curr_zi_order = curr_zi_order_num;
                curr_zi = zi_num;
                zi = zi_num;
              } else {
                std::unique_lock<std::mutex> lock(mutex_status);
                curr_zi_order = curr_zi_order_den;
                curr_zi = zi_den;
                zi = zi_den;
              }
            } else if (curr_deg_num >= 0) {
              std::unique_lock<std::mutex> lock(mutex_status);
              curr_zi_order = curr_zi_order_num;
              curr_zi = zi_num;
              zi = zi_num;
            } else if (curr_deg_den >= 0) {
              std::unique_lock<std::mutex> lock(mutex_status);
              curr_zi_order = curr_zi_order_den;
              curr_zi = zi_den;
              zi = zi_den;
            }

            // combine results
            if (curr_deg_den == - 1 && curr_deg_num == -1) {
              saved_num_num.clear();
              saved_num_den.clear();

              first_run = true;

              // Remove normalization due to the shift
              PolynomialFF numerator;
              PolynomialFF denominator;

              for (auto & el : coef_n) {
                PolynomialFF res = el.second.get_result_ff();
                shifted_degs_num.emplace(el.first);

                if (!(res.coefs.size() == 1 && res.coefs.begin()->second == 0))
                  numerator += res;
                else
                  zero_degs_num.emplace(el.first);
              }

              for (auto & el : coef_d) {
                PolynomialFF res = el.second.get_result_ff();
                shifted_degs_den.emplace(el.first);

                if (!(res.coefs.size() == 1 && res.coefs.begin()->second == 0))
                  denominator += res;
                else
                  zero_degs_den.emplace(el.first);
              }

              FFInt terminator = 0;
              // check if one can normalize to a single univariate degree, if so
              // set the corresponding degree in equalizer_degree. Check constants
              // first and proceed with denominator/numerator.
              // if the denominator is just a constant, there is no corresponding
              // PolyReconst object. Thus we set the minimal degree to a zero tuple

              if (const_den != 1) {
                ff_map dummy_map {};
                terminator = FFInt(1) - const_den;
                dummy_map.emplace(std::make_pair(std::vector<uint32_t> (n, 0), terminator));
<<<<<<< HEAD
                denominator = denominator + PolynomialFF(n, dummy_map);
                min_deg_den_vec = std::vector<uint32_t> (n, 0);
=======

                if (normalize_to_den)
                  denominator += PolynomialFF(n, dummy_map);
                else
                  numerator += PolynomialFF(n, dummy_map);
>>>>>>> bb0905c0
              } else if (numerator.coefs.find(std::vector<uint32_t> (n, 0)) != numerator.coefs.end()) {
                terminator = numerator.coefs[std::vector<uint32_t> (n, 0)];

                for (const auto & el : denominator.coefs) {
                  if (min_deg_den_vec.empty())
                    min_deg_den_vec = el.first;
                  else if (a_grt_b(min_deg_den_vec, el.first))
                    min_deg_den_vec = el.first;
                }
              } else {
                for (const auto & el : denominator.coefs) {
                  add_non_solved_den(el.first);

                  if (min_deg_den_vec.empty())
                    min_deg_den_vec = el.first;
                  else if (a_grt_b(min_deg_den_vec, el.first))
                    min_deg_den_vec = el.first;
                }

                for (const auto & candidate : non_solved_degs_den) {
                  if (candidate.second.size() == 1) {
                    terminator = denominator.coefs[candidate.second[0]];
                    break;
                  }
                }

                if (terminator.n == 0) {
                  for (const auto & el : numerator.coefs) {
                    add_non_solved_num(el.first);
                  }


                  for (const auto & candidate : non_solved_degs_num) {
                    if (candidate.second.size() == 1) {
                      terminator = numerator.coefs[candidate.second[0]];
                      break;
                    }
                  }
                }

                if (terminator.n == 0) {
                  // normalize to the minimal degree of the denominator
                  terminator = denominator.coefs[min_deg_den_vec];

                  is_singular_system = true;
                }
              }

              shifted_max_num_eqn = coef_n.size()  + coef_d.size();
              coef_n.clear();
              coef_d.clear();
              curr_zi_order_num.clear();
              curr_zi_order_den.clear();

              // normalize
              FFInt equalizer = FFInt(1) / terminator;

              numerator *= equalizer;
              denominator *= equalizer;

              std::cout << numerator << denominator;

              combine_primes(numerator.coefs, denominator.coefs);

              std::unique_lock<std::mutex> lock(mutex_status);
              prime_number++;
              queue.clear();
              saved_ti.clear();
              std::fill(curr_zi_order.begin(), curr_zi_order.end(), 1);
              curr_zi = 2;
              zi = 2;
              new_prime = true;
            } else if (zi > 0) {
              // set new random
              for (uint32_t tmp_zi = 2; tmp_zi <= n; ++tmp_zi) {
                auto key = std::make_pair(tmp_zi, curr_zi_order[tmp_zi - 2]);
                std::unique_lock<std::mutex> lock_statics(mutex_statics);
                rand_zi.emplace(std::make_pair(key, rand_zi[std::make_pair(tmp_zi, 1)].pow(key.second)));
              }
            }

            return;
          } else {
            // build multivariate Vandermonde systems and evaluate them if possible
            if (!is_singular_system) {
              for (const auto & sol : canonical.first) {
                uint32_t key = sol.first[0];

                if (coef_mat_num[key].size() < non_solved_degs_num[key].size())
                  coef_mat_num[key].emplace_back(std::make_pair(sol.second, 0));

                // Solve multivariate Vandermonde system for corresponding degree,
                // remove entry from non_solved_degs and add it to solve_degs
                if (coef_mat_num[key].size() == non_solved_degs_num[key].size()) {
                  solved_num += solve_transposed_vandermonde(non_solved_degs_num[key], coef_mat_num[key]);
                  non_solved_degs_num.erase(key);
                  coef_mat_num.erase(key);
                }
              }

              for (const auto & sol : canonical.second) {
                uint32_t key = sol.first[0];

                if (coef_mat_den[key].size() < non_solved_degs_den[key].size())
                  coef_mat_den[key].emplace_back(std::make_pair(sol.second, 0));

                if (coef_mat_den[key].size() == non_solved_degs_den[key].size()) {
                  solved_den += solve_transposed_vandermonde(non_solved_degs_den[key], coef_mat_den[key]);
                  non_solved_degs_den.erase(key);
                  coef_mat_den.erase(key);
                }
              }
            } else {
              uint32_t tmp_deg = curr_deg_num;
              int thresh_num = normalize_to_den ? -1 : 0;
              int thresh_den = normalize_to_den ? 0 : -1;

              if (curr_deg_num > thresh_num) {
                uint32_t tmp_deg = curr_deg_num;

                for (uint32_t i = start_deg_num; i <= tmp_deg; ++i) {
                  if (coef_mat_num.find(i) != coef_mat_num.end()) {
                    if (coef_mat_num[i].size() < non_solved_degs_num[i].size())
                      coef_mat_num[i].emplace_back(std::make_pair(canonical.first[ {i}], sub_count_num));

                    if (i == (uint32_t)curr_deg_num && coef_mat_num[i].size() == non_solved_degs_num[i].size()) {
                      set_new_curr_deg_num_singular(i);
                      bool cannot_solve = false;

                      while (!cannot_solve) {
                        std::vector<uint32_t> deleted_degs {};

                        for (const auto & mat : coef_mat_num) {
                          uint32_t tmp_key = mat.first;

                          if (tmp_key == (uint32_t)curr_deg_num && mat.second.size() == non_solved_degs_num[tmp_key].size()) {
                            set_new_curr_deg_num_singular(tmp_key);
                            deleted_degs.emplace_back(tmp_key);
                          }
                        }

                        for (const auto & el : deleted_degs) {
                          coef_mat_num.erase(el);
                        }

                        if (deleted_degs.empty()) cannot_solve = true;

                        coef_mat_num.erase(i);
                      }
                    }
                  }
                }
              }

              if (curr_deg_den > thresh_den) {
                tmp_deg = curr_deg_den;

                for (uint32_t i = start_deg_den; i <= tmp_deg; ++i) {
                  if (coef_mat_den.find(i) != coef_mat_den.end()) {
                    if (coef_mat_den[i].size() < non_solved_degs_den[i].size())
                      coef_mat_den[i].emplace_back(std::make_pair(canonical.second[ {i}], sub_count_den));

                    if (i == (uint32_t)curr_deg_den && coef_mat_den[i].size() == non_solved_degs_den[i].size()) {
                      set_new_curr_deg_den_singular(i);
                      bool cannot_solve = false;

                      while (!cannot_solve) {
                        std::vector<uint32_t> deleted_degs {};

                        for (const auto & mat : coef_mat_den) {
                          uint32_t tmp_key = mat.first;

                          if (tmp_key == (uint32_t)curr_deg_den && mat.second.size() == non_solved_degs_den[tmp_key].size()) {
                            set_new_curr_deg_den_singular(tmp_key);
                            deleted_degs.emplace_back(tmp_key);
                          }
                        }

                        for (const auto & el : deleted_degs) {
                          coef_mat_den.erase(el);
                        }

                        if (deleted_degs.empty()) cannot_solve = true;

                        coef_mat_den.erase(i);
                      }
                    }
                  }
                }
              }
            }

            // promote to next prime and combine results
            if (coef_mat_num.empty() && coef_mat_den.empty()) {
              if (is_singular_system) {
                for (const auto & el : solved_degs_num) solved_num += el.second;

                for (const auto & el : solved_degs_den) solved_den += el.second;

                // normalize
                FFInt terminator = solved_den.coefs[min_deg_den_vec];
                FFInt equalizer = FFInt(1) / terminator;

                for (const auto & el : g_ni) {
                  solved_num.coefs.erase(el.first);
                }

                for (const auto & el : g_di) {
                  solved_den.coefs.erase(el.first);
                }

                solved_num = solved_num * equalizer;
                solved_den = solved_den * equalizer;
              }

              std::cout << solved_num << solved_den;

              // remove the constant if it is zero
              if (solved_num.coefs.find(std::vector<uint32_t> (n, 0)) != solved_num.coefs.end() && solved_num.coefs[std::vector<uint32_t> (n, 0)] == 0) {
                solved_num.coefs.erase(std::vector<uint32_t> (n, 0));
              }
              if (solved_den.coefs.find(std::vector<uint32_t> (n, 0)) != solved_den.coefs.end() && solved_den.coefs[std::vector<uint32_t> (n, 0)] == 0) {
                solved_den.coefs.erase(std::vector<uint32_t> (n, 0));
              }

              std::cout << solved_num << solved_den;

              combine_primes(solved_num.coefs, solved_den.coefs);
              {
                std::unique_lock<std::mutex> lock(mutex_status);
                prime_number++;
                queue.clear();
                saved_ti.clear();
                std::fill(curr_zi_order.begin(), curr_zi_order.end(), 1);
                new_prime = true;
              }
              // reset solved coefficients
              ff_map zero_deg {};
              zero_deg.emplace(std::make_pair(std::vector<uint32_t> (n), 0));
              solved_degs_num = polff_map();
              solved_degs_den = polff_map();
              solved_num.coefs = zero_deg;
              solved_den.coefs = zero_deg;
            } else {
              // increase zi order by 1
              {
                std::unique_lock<std::mutex> lock(mutex_status);
                std::transform(curr_zi_order.begin(), curr_zi_order.end(),
                curr_zi_order.begin(), [](uint32_t x) {return x + 1;});

                for (uint32_t tmp_zi = 2; tmp_zi <= n; ++tmp_zi) {
                  auto key = std::make_pair(tmp_zi, curr_zi_order[tmp_zi - 2]);
                  std::unique_lock<std::mutex> lock_statics(mutex_statics);
                  rand_zi.emplace(std::make_pair(key, rand_zi[std::make_pair(tmp_zi, 1)].pow(key.second)));
                }

                if (!is_singular_system)
                  num_eqn = non_solved_degs_num.size() + non_solved_degs_den.size();
                else {
                  num_eqn = shifted_max_num_eqn - tmp_solved_coefs_den - tmp_solved_coefs_num;
                }
              }
            }
          }
        }
      } else {
        if (saved_ti.find(feed_zi_ord) == saved_ti.end()) {
          std::vector<std::pair<FFInt, FFInt>> tmp_ti = {std::make_pair(new_ti, num)};
          saved_ti[feed_zi_ord] = tmp_ti;
        } else {
          saved_ti[feed_zi_ord].emplace_back(std::make_pair(new_ti, num));
        }
      }
    }
  }

  std::tuple<int, uint32_t, std::vector<uint32_t>> RatReconst::feed_poly(int curr_deg,
                                                                         uint32_t max_deg, std::unordered_map<uint32_t, PolyReconst>& coef,
  PolyReconst& rec, ff_map_map& saved_num, polff_vec_map& sub_save, bool is_num) {
    uint32_t tmp_zi = rec.get_zi() + 1;
    std::vector<uint32_t> tmp_zi_ord = curr_zi_order;

    while (!rec.is_new_prime()) {
      try {
        std::vector<uint32_t> key = {(uint32_t) curr_deg, tmp_zi};
        auto food_pair = saved_num.at(tmp_zi_ord).at(key);
        FFInt food = food_pair.first;
        uint32_t sub_count = food_pair.second;
        // delete unused saved data
        saved_num[tmp_zi_ord].erase(key);
        // set random values for the yis
        std::vector<FFInt> yis = get_rand_zi_vec(tmp_zi_ord);

        // feed to PolyReconst
        // since the constant is just a constant, we do not have to get mutliple
        // numerical values to reconstruct the coefficient
        if (curr_deg == 0) {
          while (!rec.is_new_prime()) {
            FFInt sub = 0;

            if (curr_deg != (int)max_deg && sub_count < sub_save[curr_deg].size()) {
              sub = sub_save[curr_deg][sub_count].calc_n_m_1(yis);
            }

            rec.feed(yis, food - sub);
          }
        } else {
          FFInt sub = 0;

          if (curr_deg != (int)max_deg && sub_count < sub_save[curr_deg].size()) {
            sub = sub_save[curr_deg][sub_count].calc_n_m_1(yis);
          }

          rec.feed(yis, food - sub);
          tmp_zi = rec.get_zi() + 1;
          tmp_zi_ord = rec.get_zi_order();
        }
      } catch (std::out_of_range& e) {
        coef[curr_deg] = rec;
        return std::make_tuple(curr_deg, tmp_zi, tmp_zi_ord);
      }

      /*
       * Check for new prime & save subtraction term
       */
      if (rec.is_new_prime()) {
        coef[curr_deg] = rec;

        if (curr_deg > 0) {
          PolynomialFF res = rec.get_result_ff();

          if (!res.zero()) {
            std::vector<uint32_t> zero_deg(n);
            PolynomialFF zero_poly(n, {{zero_deg, 0}});

            //todo only save needed shifts
            for (int i = 0; i < curr_deg; ++i) {
              if (sub_save[(uint32_t)i].size() == 0)
                sub_save[(uint32_t)i] = {zero_poly};
              else
                sub_save[(uint32_t)i].emplace_back(zero_poly);
            }

            PolynomialFF res = rec.get_result_ff();

            std::vector<FFInt> tmp_shift;
            {
              std::unique_lock<std::mutex> lock_statics(mutex_statics);
              tmp_shift = shift;
            }

            PolynomialFF sub_pol = rec.get_result_ff().add_shift(tmp_shift);

            for (auto & el : sub_pol.coefs) {
              int tmp_deg = 0;

              for (const auto & deg : el.first) tmp_deg += deg;

              if (tmp_deg < curr_deg) {
                for (auto & tmp_sub : sub_save[(uint32_t)tmp_deg]) {
                  tmp_sub += PolynomialFF(n, {{el.first, el.second}});
                }
              }
            }

            if (!is_num) {
              sub_count_den ++;

              if (normalize_to_den) {
                std::vector<FFInt> tmp_yis(n - 1, 0);
                const_den += sub_save[0].back().calc_n_m_1(tmp_yis);
              }
            } else {
              sub_count_num ++;

              if (!normalize_to_den) {
                std::vector<FFInt> tmp_yis(n - 1, 0);
                const_den += sub_save[0].back().calc_n_m_1(tmp_yis);
              }
            }
          }
        }

        sub_save[curr_deg] = std::vector<PolynomialFF>();

        /*
         * Remove already solved coefficients from Gauss eliminiation
         */
        curr_deg--;
        bool found = false;

        if (is_num) {
          if (normalize_to_den) {
            if (curr_deg > -1) {
              while (!found) {
                if (coef_n.find(curr_deg) == coef_n.end())
                  curr_deg --;
                else
                  found = true;

                if (curr_deg == -1)
                  found = true;
              }
            }
          } else {
            if (curr_deg > 0) {
              while (!found) {
                if (coef_n.find(curr_deg) == coef_n.end())
                  curr_deg --;
                else
                  found = true;

                if (curr_deg == 0) {
                  curr_deg = -1;
                  found = true;
                }
              }
            }

            if (curr_deg == 0)
              curr_deg = -1;
          }

          tmp_solved_coefs_num ++;
        } else {
          if (normalize_to_den) {
            if (curr_deg > 0) {
              while (!found) {
                if (coef_d.find(curr_deg) == coef_d.end())
                  curr_deg --;
                else
                  found = true;

                if (curr_deg == 0) {
                  curr_deg = -1;
                  found = true;
                }
              }
            }

            if (curr_deg == 0)
              curr_deg = -1;
          } else {
            if (curr_deg > -1) {
              while (!found) {
                if (coef_d.find(curr_deg) == coef_d.end())
                  curr_deg --;
                else
                  found = true;

                if (curr_deg == -1)
                  found = true;
              }
            }
          }

          tmp_solved_coefs_den ++;
        }

        {
          std::unique_lock<std::mutex> lock(mutex_status);
          num_eqn = max_deg_den + max_deg_num + 1
                    - tmp_solved_coefs_num - tmp_solved_coefs_den;
        }

        if (curr_deg >= 0) {
          rec = coef[curr_deg];
          std::fill(tmp_zi_ord.begin(), tmp_zi_ord.end(), 1);
          tmp_zi = rec.get_zi() + 1;
        } else break;
      }
    }

    tmp_zi = rec.get_zi() + 1;
    return std::make_tuple(curr_deg, tmp_zi, tmp_zi_ord);
  }

  void RatReconst::combine_primes(ff_map& numerator, ff_map& denominator) {
    std::vector<uint32_t> tmp_deg_num {};
    std::vector<uint32_t> tmp_deg_den {};

    sub_count_den = 0;
    sub_count_num = 0;

    if (is_singular_system) {
      for (const auto & el : non_solved_degs_num) {
        tmp_deg_num.emplace_back(el.first);
      }

      for (const auto & el : non_solved_degs_den) {
        tmp_deg_den.emplace_back(el.first);
      }
    }

    non_solved_degs_den.clear();
    non_solved_degs_num.clear();
    sub_num = polff_vec_map();
    sub_den = polff_vec_map();

    if (!use_chinese_remainder) {
      saved_num_num = ff_map_map();
      saved_num_den = ff_map_map();
      coef_d = std::unordered_map<uint32_t, PolyReconst>();
      coef_n = std::unordered_map<uint32_t, PolyReconst>();
      combined_ni = convert_to_mpz(numerator);
      combined_di = convert_to_mpz(denominator);

      // if the coefficient is not a rational number thus divided by 1,
      // it will not change in the next run and can be omitted to save
      // numerical runs
      mpz_map combined_ni_back = combined_ni;

      for (auto & c_ni : combined_ni_back) {
        RationalNumber rn_wang;
        bool wang;

        auto res = get_rational_coef(c_ni.second, combined_prime);
        wang = res.first;

        if (wang)
          rn_wang = res.second;

        if (wang && rn_wang.numerator == c_ni.second && rn_wang.denominator == 1) {
          remove_ni(c_ni.first, rn_wang);
          continue;
        }

        add_non_solved_num(c_ni.first);
      }

      mpz_map combined_di_back = combined_di;

      for (auto & c_di : combined_di_back) {
        RationalNumber rn_wang;
        bool wang;

        auto res = get_rational_coef(c_di.second, combined_prime);
        wang = res.first;

        if (wang)
          rn_wang = res.second;

        if (wang && rn_wang.numerator == c_di.second && rn_wang.denominator == 1) {
          remove_di(c_di.first, rn_wang);
          continue;
        }

        add_non_solved_den(c_di.first);
      }

      if (is_singular_system) {
        check_for_solved_degs(tmp_deg_num, true);

        if (is_singular_system)
          check_for_solved_degs(tmp_deg_den, false);
      }

      combined_ni_back.clear();
      combined_di_back.clear();
      tmp_solved_coefs_num = 0;
      tmp_solved_coefs_den = 0;
    } else {
      mpz_map combined_ni_back = combined_ni;
      mpz_map combined_di_back = combined_di;
      mpz_class combined_prime_back = combined_prime;
      std::pair<mpz_class, mpz_class> p1;
      std::pair<mpz_class, mpz_class> p2;
      std::pair<mpz_class, mpz_class> p3;

      //numerator
      for (auto it = combined_ni.begin(); it != combined_ni.end(); ++it) {
        p1 = std::make_pair(it->second, combined_prime);
        p2 = std::make_pair(mpz_class(numerator[it->first].n), FFInt::p);
        p3 = run_chinese_remainder(p1, p2);
        combined_ni[it->first] = p3.first;
      }

      // denominator
      for (auto it = combined_di.begin(); it != combined_di.end(); ++it) {
        p1 = std::make_pair(it->second, combined_prime);
        p2 = std::make_pair(mpz_class(denominator[it->first].n), FFInt::p);
        p3 = run_chinese_remainder(p1, p2);
        combined_di[it->first] = p3.first;
      }

      combined_prime = p3.second;

      // Remove already known coefficients from solve algorithm to save numerical runs
      for (auto & c_ni : combined_ni_back) {
        if (g_ni.find(c_ni.first) == g_ni.end()) {
          RationalNumber last_rn_wang;
          RationalNumber curr_rn_wang;
          bool last_wang;
          bool curr_wang;
          auto res = get_rational_coef(c_ni.second, combined_prime_back);
          last_wang = res.first;

          if (last_wang)
            last_rn_wang = res.second;

          res = get_rational_coef(combined_ni[c_ni.first], combined_prime);
          curr_wang = res.first;

          if (curr_wang)
            curr_rn_wang = res.second;


          RationalNumber last_rn_monagan;
          RationalNumber curr_rn_monagan;
          bool last_monagan;
          bool curr_monagan;

          res = get_rational_coef_mqrr(c_ni.second, combined_prime_back);
          last_monagan = res.first;

          if (last_monagan)
            last_rn_monagan = res.second;

          res = get_rational_coef_mqrr(combined_ni[c_ni.first], combined_prime);
          curr_monagan = res.first;

          if (curr_monagan)
            curr_rn_monagan = res.second;


          if (last_wang && curr_wang && last_rn_wang == curr_rn_wang) {
            remove_ni(c_ni.first, curr_rn_wang);
            continue;
          }

          if (last_monagan && curr_monagan && last_rn_monagan == curr_rn_monagan) {
            remove_ni(c_ni.first, curr_rn_monagan);
            continue;
          }

          if (c_ni.second == combined_ni[c_ni.first]) {
            RationalNumber rn = RationalNumber(c_ni.second, 1);
            remove_ni(c_ni.first, rn);
          } else
            add_non_solved_num(c_ni.first);
        }
      }

      for (auto & c_di : combined_di_back) {
        if (g_di.find(c_di.first) == g_di.end()) {
          RationalNumber last_rn_wang;
          RationalNumber curr_rn_wang;
          bool last_wang;
          bool curr_wang;
          auto res = get_rational_coef(c_di.second, combined_prime_back);
          last_wang = res.first;

          if (last_wang)
            last_rn_wang = res.second;

          res = get_rational_coef(combined_di[c_di.first], combined_prime);
          curr_wang = res.first;

          if (curr_wang)
            curr_rn_wang = res.second;


          RationalNumber last_rn_monagan;
          RationalNumber curr_rn_monagan;
          bool last_monagan;
          bool curr_monagan;

          res = get_rational_coef_mqrr(c_di.second, combined_prime_back);
          last_monagan = res.first;

          if (last_monagan)
            last_rn_monagan = res.second;

          res = get_rational_coef_mqrr(combined_di[c_di.first], combined_prime);
          curr_monagan = res.first;

          if (curr_monagan)
            curr_rn_monagan = res.second;

          if (last_wang && curr_wang && last_rn_wang == curr_rn_wang) {
            remove_di(c_di.first, curr_rn_wang);
            continue;
          }

          if (last_monagan && curr_monagan && last_rn_monagan == curr_rn_monagan) {
            remove_di(c_di.first, curr_rn_monagan);
            continue;
          }

          if (c_di.second == combined_di[c_di.first]) {
            RationalNumber rn = RationalNumber(c_di.second, 1);
            remove_di(c_di.first, rn);
          } else
            add_non_solved_den(c_di.first);
        }
      }

      if (is_singular_system) {
        check_for_solved_degs(tmp_deg_num, true);

        if (is_singular_system)
          check_for_solved_degs(tmp_deg_den, false);
      }

      combined_ni_back.clear();
      combined_di_back.clear();
      combined_prime_back = 0;
    }

    const_den = 0;

    if (is_singular_system) {
      tmp_solved_coefs_den = 0;
      tmp_solved_coefs_num = 0;
      {
        std::unique_lock<std::mutex> lock_statics(mutex_statics);
        need_prime_shift = true;
      }

      for (const auto & el : g_ni) add_non_solved_num(el.first);

      for (const auto & el : g_di) add_non_solved_den(el.first);

      curr_deg_num = max_deg_num;
      curr_deg_den = max_deg_den;

      std::unique_lock<std::mutex> lock(mutex_status);
      num_eqn = shifted_max_num_eqn;
    } else {
      std::unique_lock<std::mutex> lock(mutex_status);
      num_eqn = non_solved_degs_num.size() + non_solved_degs_den.size();
    }

    for (const auto & el : non_solved_degs_num) coef_mat_num[el.first] = std::vector<std::pair<FFInt, uint32_t>> {};

    for (const auto & el : non_solved_degs_den) coef_mat_den[el.first] = std::vector<std::pair<FFInt, uint32_t>> {};

    // Check if the state should be written out after this prime
    if (tag.size() > 0) {
      mkdir("ff_save", S_IRWXU | S_IRWXG | S_IROTH | S_IXOTH);
      std::ofstream file;
      std::string file_name = std::string("ff_save/") + tag + std::string("_") + std::to_string(prime_number) + std::string(".txt");
      file.open(file_name.c_str());
      file << "combined_prime\n" << combined_prime.get_str() << "\n";
      file << "max_deg_num\n" << max_deg_num << "\n";
      file << "max_deg_den\n" << max_deg_den << "\n";
      file << "need_prime_shift\n" << need_prime_shift << "\n";
      file << "min_deg_den_vec\n";
      std::string tmp_vec = "";

      for (const auto & deg : min_deg_den_vec) {
        tmp_vec += std::to_string(deg) + std::string(" ");
      }

      tmp_vec.substr(0, tmp_vec.size() - 1);
      tmp_vec += std::string("\n");
      file << tmp_vec;
      file << "g_ni\n";

      for (const auto & el : g_ni) {
        std::string tmp_entry = "";

        for (const auto & deg : el.first) tmp_entry += std::to_string(deg) + std::string(" ");

        tmp_entry += std::string(el.second.numerator.get_str()) + " " + std::string(el.second.denominator.get_str()) + std::string("\n");
        file << tmp_entry;
      }

      file << "g_di\n";

      for (const auto & el : g_di) {
        std::string tmp_entry = "";

        for (const auto & deg : el.first) tmp_entry += std::to_string(deg) + std::string(" ");

        tmp_entry += std::string(el.second.numerator.get_str()) + " " + std::string(el.second.denominator.get_str()) + std::string("\n");
        file << tmp_entry;
      }

      file << "combined_ni\n";

      for (const auto & el : combined_ni) {
        std::string tmp_entry = "";

        for (const auto & deg : el.first) tmp_entry += std::to_string(deg) + std::string(" ");

        tmp_entry += std::string(el.second.get_str()) + std::string("\n");
        file << tmp_entry;
      }

      file << "combined_di\n";

      for (const auto & el : combined_di) {
        std::string tmp_entry = "";

        for (const auto & deg : el.first) tmp_entry += std::to_string(deg) + std::string(" ");

        tmp_entry += std::string(el.second.get_str()) + std::string("\n");
        file << tmp_entry;
      }

      file.close();

      if (prime_number > 0) {
        std::string old_file_name = std::string("ff_save/") + tag + std::string("_") + std::to_string(prime_number - 1) + std::string(".txt");

        if (std::remove(old_file_name.c_str()) != 0)
          WARNING_MSG("The previously saved file could not be deleted.");
      }
    }
  }

  RationalFunction RatReconst::get_result() {
    std::unique_lock<std::mutex> lock(mutex_status);

    if (done) {
      if (result.numerator.coefs.empty()) {
        Polynomial numerator;
        Polynomial denominator;

        numerator = Polynomial(g_ni);
        denominator = Polynomial(g_di);
        g_ni.clear();
        g_di.clear();
        numerator.sort();
        denominator.sort();

        result = RationalFunction(numerator, denominator);

        RationalNumber first_coef = result.denominator.coefs[0].coef;

        if (first_coef.numerator != 1 || first_coef.denominator != 1) result = normalize(result);
      }

      return result;
    } else {
      ERROR_MSG("Trying to access unfinished result.");
      std::exit(-1);
    }
  }

  bool RatReconst::rec_rat_coef() {
    bool run_test = true;
    std::vector<const std::vector<uint32_t>*> promoted_n;
    std::vector<const std::vector<uint32_t>*> promoted_d;

    for (const auto & ci : combined_ni) {
      mpz_class a = ci.second;
      auto res = get_rational_coef(a, combined_prime);

      if (res.first) {
        g_ni[ci.first] = res.second;
        promoted_n.emplace_back(&ci.first);
      } else {
        res = get_rational_coef_mqrr(a, combined_prime);

        if (res.first) {
          g_ni[ci.first] = res.second;
          promoted_n.emplace_back(&ci.first);
        } else {
          run_test = false;
          break;
        }
      }
    }

    if (run_test) {
      for (const auto & ci : combined_di) {
        mpz_class a = ci.second;
        auto res = get_rational_coef(a, combined_prime);

        if (res.first) {
          g_di[ci.first] = res.second;
          promoted_d.emplace_back(&ci.first);
        } else {
          res = get_rational_coef_mqrr(a, combined_prime);

          if (res.first) {
            g_di[ci.first] = res.second;
            promoted_d.emplace_back(&ci.first);
          } else {
            run_test = false;
            break;
          }
        }
      }
    }

    if (!run_test) {
      for (const auto & ci : promoted_n) g_ni.erase(*ci);

      for (const auto & ci : promoted_d) g_di.erase(*ci);
    }

    return run_test;
  }

  FFInt RatReconst::comp_ai(int i, int ip, const FFInt& num) {
    if (ip == 0) {
      return num;
    } else {
      FFInt ai_i = comp_ai(i, ip - 1, num);
      return (ti[i] - ti[ip - 1]) / (ai_i - ai[ip - 1]);
    }
  }

  FFInt RatReconst::comp_fyi(uint32_t i, uint32_t ip, const FFInt& y) {
    if (ip == 0) {
      return ai[i];
    } else {
      return ai[i - ip] + (-ti[i - ip] + y) / comp_fyi(i, ip - 1, y);
    }
  }

  std::pair<ff_map, ff_map> RatReconst::solve_gauss() {
    std::vector<FFInt> results = solve_gauss_system(num_eqn, coef_mat);
    coef_mat.clear();

    ff_map numerator;
    ff_map denominator;
    uint32_t counter = 0;

    for (const auto & el : coef_n) {
      uint32_t tmp_key = el.first;

      if ((int)tmp_key <= curr_deg_num) {
        std::vector<uint32_t> power = {tmp_key};
        numerator.emplace(std::make_pair(std::move(power), results[counter]));
        counter ++;
      }
    }

    for (const auto & el : coef_d) {
      uint32_t tmp_key = el.first;

      if ((int) tmp_key <= curr_deg_den) {
        std::vector<uint32_t> power = {tmp_key};
        denominator.emplace(std::make_pair(std::move(power), results[counter]));
        counter ++;
      }
    }

    return std::make_pair(numerator, denominator);
  }

  std::pair<ff_map, ff_map> RatReconst::solve_homogenized_multi_gauss() {
    std::vector<FFInt> results = solve_gauss_system(num_eqn, coef_mat);
    coef_mat.clear();

    ff_map numerator;
    ff_map denominator;
    uint32_t counter = 0;

    if (!is_singular_system) {
      for (const auto & el : non_solved_degs_num) {
        std::vector<uint32_t> power = {el.first};
        numerator.emplace(std::make_pair(std::move(power), results[counter]));
        counter ++;
      }

      for (const auto & el : non_solved_degs_den) {
        std::vector<uint32_t> power = {el.first};
        denominator.emplace(std::make_pair(std::move(power), results[counter]));
        counter ++;
      }
    } else {
      for (const auto & el : shifted_degs_num) {
        uint32_t tmp_key = el;

        if ((int)tmp_key <= curr_deg_num) {
          std::vector<uint32_t> power = {tmp_key};
          numerator.emplace(std::make_pair(std::move(power), results[counter]));
          counter ++;
        }
      }

      for (const auto & el : shifted_degs_den) {
        uint32_t tmp_key = el;

        if ((int) tmp_key <= curr_deg_den) {
          std::vector<uint32_t> power = {tmp_key};
          denominator.emplace(std::make_pair(std::move(power), results[counter]));
          counter ++;
        }
      }
    }

    return std::make_pair(numerator, denominator);
  }

  std::pair<ff_map, ff_map> RatReconst::construct_canonical() {
    if (ai.size() == 1) {
      ff_map numerator_ff;
      std::vector<uint32_t> zero_deg = {0};
      numerator_ff.emplace(std::make_pair(zero_deg, ai[0]));
      ff_map denominator_ff;
      denominator_ff.emplace(std::make_pair(zero_deg, FFInt(1)));
      return std::make_pair(numerator_ff, denominator_ff);
    } else {
      std::pair<PolynomialFF, PolynomialFF> r = iterate_canonical(1);
      FFInt mti = -ti[0];
      return std::make_pair((r.first * ai[0] + r.second * mti + r.second.mul(1)).coefs,
                            r.first.coefs);
    }
  }

  std::pair<PolynomialFF, PolynomialFF> RatReconst::iterate_canonical(uint32_t i) {
    if (i < ai.size() - 1) {
      std::pair<PolynomialFF, PolynomialFF> fnp1 = iterate_canonical(i + 1);
      FFInt mti = -ti[i];
      return std::pair<PolynomialFF, PolynomialFF> (fnp1.first * ai[i] + fnp1.second.mul(1) + fnp1.second * mti,
                                                    fnp1.first);
    } else {
      ff_map numerator_ff;
      std::vector<uint32_t> zero_deg = {0};
      numerator_ff.emplace(std::make_pair(zero_deg, ai[i]));
      ff_map denominator_ff;
      denominator_ff.emplace(std::make_pair(zero_deg, FFInt(1)));
      return std::make_pair(PolynomialFF(1, numerator_ff), PolynomialFF(1, denominator_ff));
    }
  }

  RationalFunction RatReconst::normalize(RationalFunction& rf) {
    RationalNumber equalizer = rf.denominator.coefs[0].coef;
    RationalNumber terminator(equalizer.denominator, equalizer.numerator);

    rf.numerator *=  terminator;
    rf.denominator *= terminator;
    return rf;
  }

  bool RatReconst::test_guess(const FFInt& num) {
    ff_map g_ff_ni = convert_to_ffint(g_ni);
    ff_map g_ff_di = convert_to_ffint(g_di);
    PolynomialFF g_ny(n, g_ff_ni);
    PolynomialFF g_dy(n, g_ff_di);
    std::vector<FFInt> yis = std::vector<FFInt> (n);
    {
      std::unique_lock<std::mutex> lock_statics(mutex_statics);
      yis[0] = ti[0] + shift[0];

      for (uint32_t i = 1; i < n; ++i) {
        yis[i] = ti[0] * rand_zi[std::make_pair(i + 1, curr_zi_order[i - 1])] + shift[i];
      }
    }

    return (g_ny.calc(yis) / g_dy.calc(yis)) == num;
  }

  void RatReconst::remove_ni(const std::vector<uint32_t>& deg_vec, RationalNumber& rn) {
    g_ni[deg_vec] =  rn;
    combined_ni.erase(deg_vec);
  }

  void RatReconst::remove_di(const std::vector<uint32_t>& deg_vec, RationalNumber& rn) {
    g_di[deg_vec] =  rn;
    combined_di.erase(deg_vec);
  }

  RatReconst::RatReconst(const RatReconst& other) {
    std::unique_lock<std::mutex> lock_my_status(mutex_status, std::defer_lock);
    std::unique_lock<std::mutex> lock_other_status(other.mutex_status, std::defer_lock);
    std::lock(lock_my_status, lock_other_status);

    first_run = other.first_run;
    coef_mat = other.coef_mat;
    curr_zi = other.curr_zi;
    saved_ti = other.saved_ti;
    ai = other.ai;
    coef_n = other.coef_n;
    coef_d = other.coef_d;
    non_solved_degs_den = other.non_solved_degs_den;
    non_solved_degs_num = other.non_solved_degs_num;
    saved_num_num = other.saved_num_num;
    saved_num_den = other.saved_num_den;
    max_deg_num = other.max_deg_num;
    max_deg_den = other.max_deg_den;
    curr_deg_num = other.curr_deg_num;
    curr_deg_den = other.curr_deg_den;
    curr_zi_order_num = other.curr_zi_order_num;
    curr_zi_order_den = other.curr_zi_order_den;
    tmp_solved_coefs_num = other.tmp_solved_coefs_num;
    tmp_solved_coefs_den = other.tmp_solved_coefs_den;
    result = other.result;
    ti = other.ti;
    g_ni = other.g_ni;
    g_di = other.g_di;
    combined_ni = other.combined_ni;
    combined_di = other.combined_di;
    coef_mat_num = other.coef_mat_num;
    coef_mat_den = other.coef_mat_den;
    solved_num = other.solved_num;
    solved_den = other.solved_den;
    solved_degs_num = other.solved_degs_num;
    solved_degs_den = other.solved_degs_den;
    min_deg_den_vec = other.min_deg_den_vec;
    is_singular_system = other.is_singular_system;
    queue = other.queue;
    const_den = other.const_den;
    tag = other.tag;
    sub_num = other.sub_num;
    sub_den = other.sub_den;
    parsed_variables = other.parsed_variables;
    curr_parsed_variable = other.curr_parsed_variable;
    sub_count_num = other.sub_count_num;
    sub_count_den = other.sub_count_den;

    done = other.done;
    new_prime = other.new_prime;
    check = other.check;
    use_chinese_remainder = other.use_chinese_remainder;
    curr_zi_order = other.curr_zi_order;
    prime_number = other.prime_number;
    num_eqn = other.num_eqn;
    n = other.n;
    type = other.type;
    zi = other.zi;
    combined_prime = other.combined_prime;
  }

  RatReconst::RatReconst(RatReconst && other) {
    std::unique_lock<std::mutex> lock_my_status(mutex_status, std::defer_lock);
    std::unique_lock<std::mutex> lock_other_status(other.mutex_status, std::defer_lock);
    std::lock(lock_my_status, lock_other_status);

    first_run = std::move(other.first_run);
    coef_mat = std::move(other.coef_mat);
    curr_zi = std::move(other.curr_zi);
    saved_ti = std::move(other.saved_ti);
    ai = std::move(other.ai);
    coef_n = std::move(other.coef_n);
    coef_d = std::move(other.coef_d);
    non_solved_degs_den = std::move(other.non_solved_degs_den);
    non_solved_degs_num = std::move(other.non_solved_degs_num);
    saved_num_num = std::move(other.saved_num_num);
    saved_num_den = std::move(other.saved_num_den);
    max_deg_num = std::move(other.max_deg_num);
    max_deg_den = std::move(other.max_deg_den);
    curr_deg_num = std::move(other.curr_deg_num);
    curr_deg_den = std::move(other.curr_deg_den);
    curr_zi_order_num = std::move(other.curr_zi_order_num);
    curr_zi_order_den = std::move(other.curr_zi_order_den);
    tmp_solved_coefs_num = std::move(other.tmp_solved_coefs_num);
    tmp_solved_coefs_den = std::move(other.tmp_solved_coefs_den);
    result = std::move(other.result);
    ti = std::move(other.ti);
    g_ni = std::move(other.g_ni);
    g_di = std::move(other.g_di);
    combined_ni = std::move(other.combined_ni);
    combined_di = std::move(other.combined_di);
    coef_mat_num = std::move(other.coef_mat_num);
    coef_mat_den = std::move(other.coef_mat_den);
    solved_num = std::move(other.solved_num);
    solved_den = std::move(other.solved_den);
    solved_degs_num = std::move(other.solved_degs_num);
    solved_degs_den = std::move(other.solved_degs_den);
    min_deg_den_vec = std::move(other.min_deg_den_vec);
    is_singular_system = std::move(other.is_singular_system);
    queue = std::move(other.queue);
    const_den = std::move(other.const_den);
    tag = std::move(other.tag);
    sub_num = std::move(other.sub_num);
    sub_den = std::move(other.sub_den);
    parsed_variables = std::move(other.parsed_variables);
    curr_parsed_variable = std::move(other.curr_parsed_variable);
    sub_count_num = std::move(other.sub_count_num);
    sub_count_den = std::move(other.sub_count_den);

    done = std::move(other.done);
    new_prime = std::move(other.new_prime);
    check = std::move(other.check);
    use_chinese_remainder = std::move(other.use_chinese_remainder);
    curr_zi_order = std::move(other.curr_zi_order);
    prime_number = std::move(other.prime_number);
    num_eqn = std::move(other.num_eqn);
    n = std::move(other.n);
    type = std::move(other.type);
    zi = std::move(other.zi);
    combined_prime = std::move(other.combined_prime);
  }

  RatReconst& RatReconst::operator=(const RatReconst& other) {
    if (this != &other) {
      std::unique_lock<std::mutex> lock_my_status(mutex_status, std::defer_lock);
      std::unique_lock<std::mutex> lock_other_status(other.mutex_status, std::defer_lock);
      std::lock(lock_my_status, lock_other_status);

      first_run = other.first_run;
      coef_mat = other.coef_mat;
      curr_zi = other.curr_zi;
      saved_ti = other.saved_ti;
      ai = other.ai;
      coef_n = other.coef_n;
      coef_d = other.coef_d;
      saved_num_num = other.saved_num_num;
      saved_num_den = other.saved_num_den;
      non_solved_degs_den = other.non_solved_degs_den;
      non_solved_degs_num = other.non_solved_degs_num;
      max_deg_num = other.max_deg_num;
      max_deg_den = other.max_deg_den;
      curr_deg_num = other.curr_deg_num;
      curr_deg_den = other.curr_deg_den;
      curr_zi_order_num = other.curr_zi_order_num;
      curr_zi_order_den = other.curr_zi_order_den;
      tmp_solved_coefs_num = other.tmp_solved_coefs_num;
      tmp_solved_coefs_den = other.tmp_solved_coefs_den;
      result = other.result;
      ti = other.ti;
      g_ni = other.g_ni;
      g_di = other.g_di;
      combined_ni = other.combined_ni;
      combined_di = other.combined_di;
      coef_mat_num = other.coef_mat_num;
      coef_mat_den = other.coef_mat_den;
      solved_num = other.solved_num;
      solved_den = other.solved_den;
      solved_degs_num = other.solved_degs_num;
      solved_degs_den = other.solved_degs_den;
      min_deg_den_vec = other.min_deg_den_vec;
      is_singular_system = other.is_singular_system;
      queue = other.queue;
      const_den = other.const_den;
      tag = other.tag;
      sub_num = other.sub_num;
      sub_den = other.sub_den;
      parsed_variables = other.parsed_variables;
      curr_parsed_variable = other.curr_parsed_variable;
      sub_count_num = other.sub_count_num;
      sub_count_den = other.sub_count_den;

      done = other.done;
      new_prime = other.new_prime;
      check = other.check;
      use_chinese_remainder = other.use_chinese_remainder;
      curr_zi_order = other.curr_zi_order;
      prime_number = other.prime_number;
      num_eqn = other.num_eqn;
      n = other.n;
      type = other.type;
      zi = other.zi;
      combined_prime = other.combined_prime;
    }

    return *this;
  }

  RatReconst& RatReconst::operator=(RatReconst && other) {
    if (this != &other) {
      std::unique_lock<std::mutex> lock_my_status(mutex_status, std::defer_lock);
      std::unique_lock<std::mutex> lock_other_status(other.mutex_status, std::defer_lock);
      std::lock(lock_my_status, lock_other_status);

      first_run = std::move(other.first_run);
      coef_mat = std::move(other.coef_mat);
      curr_zi = std::move(other.curr_zi);
      saved_ti = std::move(other.saved_ti);
      ai = std::move(other.ai);
      coef_n = std::move(other.coef_n);
      coef_d = std::move(other.coef_d);
      saved_num_num = std::move(other.saved_num_num);
      saved_num_den = std::move(other.saved_num_den);
      non_solved_degs_den = std::move(other.non_solved_degs_den);
      non_solved_degs_num = std::move(other.non_solved_degs_num);
      max_deg_num = std::move(other.max_deg_num);
      max_deg_den = std::move(other.max_deg_den);
      curr_deg_num = std::move(other.curr_deg_num);
      curr_deg_den = std::move(other.curr_deg_den);
      curr_zi_order_num = std::move(other.curr_zi_order_num);
      curr_zi_order_den = std::move(other.curr_zi_order_den);
      tmp_solved_coefs_num = std::move(other.tmp_solved_coefs_num);
      tmp_solved_coefs_den = std::move(other.tmp_solved_coefs_den);
      result = std::move(other.result);
      ti = std::move(other.ti);
      g_ni = std::move(other.g_ni);
      g_di = std::move(other.g_di);
      combined_ni = std::move(other.combined_ni);
      combined_di = std::move(other.combined_di);
      coef_mat_num = std::move(other.coef_mat_num);
      coef_mat_den = std::move(other.coef_mat_den);
      solved_num = std::move(other.solved_num);
      solved_den = std::move(other.solved_den);
      solved_degs_num = std::move(other.solved_degs_num);
      solved_degs_den = std::move(other.solved_degs_den);
      min_deg_den_vec = std::move(other.min_deg_den_vec);
      is_singular_system = std::move(other.is_singular_system);
      queue = std::move(other.queue);
      const_den = std::move(other.const_den);
      tag = std::move(other.tag);
      sub_num = std::move(other.sub_num);
      sub_den = std::move(other.sub_den);
      parsed_variables = std::move(other.parsed_variables);
      curr_parsed_variable = std::move(other.curr_parsed_variable);
      sub_count_num = std::move(other.sub_count_num);
      sub_count_den = std::move(other.sub_count_den);

      done = std::move(other.done);
      new_prime = std::move(other.new_prime);
      check = std::move(other.check);
      use_chinese_remainder = std::move(other.use_chinese_remainder);
      curr_zi_order = std::move(other.curr_zi_order);
      prime_number = std::move(other.prime_number);
      num_eqn = std::move(other.num_eqn);
      n = std::move(other.n);
      type = std::move(other.type);
      zi = std::move(other.zi);
      combined_prime = std::move(other.combined_prime);
    }

    return *this;
  }

  void RatReconst::disable_shift() {
    shift = std::vector<FFInt> (n, 0);
  }

  void RatReconst::build_uni_gauss(const FFInt& tmp_ti, const FFInt& tmp_num, std::vector<FFInt>& yis) {
    std::vector<FFInt> eq;
    eq.reserve(num_eqn + 1);

    for (uint32_t i = 0; i < n; ++i) {
      {
        std::unique_lock<std::mutex> lock_statics(mutex_statics);
        yis[i] = yis[i] * tmp_ti + shift[i];
      }
    }

    FFInt res;

    if (normalize_to_den)
      res = (1 - const_den) * tmp_num;
    else
      res = -(1 - const_den);

    for (auto & el : coef_n) {
      uint32_t tmp_key = el.first;

      if ((int) tmp_key > curr_deg_num)
        res -= el.second.get_result_ff().calc(yis);
      else
        eq.emplace_back(tmp_ti.pow(tmp_key));
    }

    for (auto & el : coef_d) {
      uint32_t tmp_key = el.first;

      if ((int) tmp_key > curr_deg_den)
        res += el.second.get_result_ff().calc(yis) * tmp_num;
      else
        eq.emplace_back(-tmp_ti.pow(tmp_key) * tmp_num);
    }

    eq.emplace_back(res);

    coef_mat.emplace_back(std::move(eq));
  }

  void RatReconst::build_homogenized_multi_gauss(const FFInt& tmp_ti, const FFInt& tmp_num, std::vector<FFInt>& yis) {
    std::vector<FFInt> eq;
    eq.reserve(num_eqn + 1);

    for (uint32_t i = 0; i < n; ++i) {
      {
        std::unique_lock<std::mutex> lock_statics(mutex_statics);
        yis[i] = yis[i] * tmp_ti + shift[i];
      }
    }

    if (!is_singular_system) {
      // Build system of equations; in combined_.. are the non-solved coefficients
      for (const auto & pow_vec : non_solved_degs_num) {
        eq.emplace_back(tmp_ti.pow(pow_vec.first));
      }

      for (const auto & pow_vec : non_solved_degs_den) {
        eq.emplace_back(FFInt(0) - tmp_num * tmp_ti.pow(pow_vec.first));
      }

      // Build result vector including subtracted coefficients which have already
      // been solved
      eq.emplace_back(0);

      eq.back() += solved_den.calc(yis) * tmp_num;
      eq.back() -= solved_num.calc(yis);

      coef_mat.emplace_back(std::move(eq));
    } else {
      FFInt res;

      if (normalize_to_den)
        res = (1 - const_den) * tmp_num;
      else
        res = -(1 - const_den);

      for (const auto & el : shifted_degs_num) {
        uint32_t tmp_key = el;

        if ((int) tmp_key > curr_deg_num)
          res -= solved_degs_num[tmp_key].calc(yis);
        else
          eq.emplace_back(tmp_ti.pow(tmp_key));
      }

      for (const auto & el : shifted_degs_den) {
        uint32_t tmp_key = el;

        if ((int) tmp_key > curr_deg_den)
          res += solved_degs_den[tmp_key].calc(yis) * tmp_num;
        else
          eq.emplace_back(-tmp_ti.pow(tmp_key) * tmp_num);
      }

      eq.emplace_back(res);

      coef_mat.emplace_back(std::move(eq));
    }
  }

  void RatReconst::generate_anchor_points() {
    std::unique_lock<std::mutex> lock_statics(mutex_statics);

    rand_zi.clear();

    for (uint32_t tmp_zi = 2; tmp_zi <= n; ++tmp_zi) {
      rand_zi.emplace(std::make_pair(std::make_pair(tmp_zi, 0), 1));
      rand_zi.emplace(std::make_pair(std::make_pair(tmp_zi, 1), get_rand()));
    }
  }

  void RatReconst::add_non_solved_num(const std::vector<uint32_t>& deg) {
    uint32_t degree = 0;

    for (const auto & el : deg) degree += el;

    non_solved_degs_num[degree].emplace_back(deg);
  }

  void RatReconst::add_non_solved_den(const std::vector<uint32_t>& deg) {
    uint32_t degree = 0;

    for (const auto & el : deg) degree += el;

    non_solved_degs_den[degree].emplace_back(deg);
  }

  void RatReconst::check_for_solved_degs(std::vector<uint32_t>& uni_degs, const bool is_num) {
    for (const auto & el : uni_degs) {
      if (is_num) {
        if (non_solved_degs_num.find(el) == non_solved_degs_num.end()) {
          is_singular_system = false;
          break;
        }
      } else {
        if (non_solved_degs_den.find(el) == non_solved_degs_den.end()) {
          is_singular_system = false;
          break;
        }
      }
    }
  }

  PolynomialFF RatReconst::solve_transposed_vandermonde(std::vector<std::vector<uint32_t>>& degs,
  const std::vector<std::pair<FFInt, uint32_t>>& nums) {
    uint32_t num_eqn = degs.size();
    std::vector<FFInt> result(num_eqn);

    // calculate base entries of Vandermonde matrix
    std::vector<FFInt> vis;
    vis.reserve(num_eqn);
    std::sort(degs.begin(), degs.end(), std::greater<std::vector<uint32_t>>());

    for (const auto & el : degs) {
      FFInt vi = 1;

      // z_1 is always = 1 which does not matter while determining the coefficient
      for (uint32_t tmp_zi = 2; tmp_zi <= n; ++tmp_zi) {
        // curr_zi_ord starts at 1, thus we need to subtract 1 entry
        std::unique_lock<std::mutex> lock_statics(mutex_statics);
        vi *= rand_zi[std::make_pair(tmp_zi, 1)].pow(el[tmp_zi - 1]);
      }

      vis.emplace_back(vi);
    }

    // Initialize the coefficient vector of the master polynomial
    std::vector<FFInt> cis(num_eqn);

    // The coefficients of the master polynomial are found by recursion
    // where we have
    // P(Z) = (Z - v_0)*(Z - v_1)*...*(Z - v_{n-1})
    //      =  c_0 + c_1*Z + ... + Z^n
    cis[num_eqn - 1] = -vis[0];

    for (uint32_t i = 1; i < num_eqn; ++i) {
      for (uint32_t j = num_eqn - 1 - i; j < num_eqn - 1; ++j) {
        cis[j] -= vis[i] * cis[j + 1];
      }

      cis[num_eqn - 1] -= vis[i];
    }

    // Each subfactor in turn is synthetically divided,
    // matrix-multiplied by the right hand-side,
    // and supplied with a denominator (since all vi should be different,
    // there is no additional check if a coefficient in synthetical division
    // leads to a vanishing denominator)
    for (uint32_t i = 0; i < num_eqn; ++i) {
      FFInt t = 1;
      FFInt b = 1;
      FFInt s = nums[num_eqn - 1].first;

      for (int j = num_eqn - 1; j > 0; j--) {
        b = cis[j] + vis[i] * b;
        s += nums[j - 1].first * b;
        t = vis[i] * t + b;
      }

      result[i] = s / t / vis[i];
    }

    // Bring result in canonical form
    ff_map poly;

    for (uint32_t i = 0; i < num_eqn; ++i) {
      poly.emplace(std::make_pair(degs[i], result[i]));
    }

    return PolynomialFF(n, poly);
  }

  FFInt RatReconst::get_rand_zi(uint32_t zi, uint32_t order) {
    std::unique_lock<std::mutex> lock_statics(mutex_statics);
    return rand_zi.at(std::make_pair(zi, order));
  }

  std::vector<FFInt> RatReconst::get_rand_zi_vec(std::vector<uint32_t> order) {
    std::unique_lock<std::mutex> lock_statics(mutex_statics);
    std::vector<FFInt> res {};

    for (uint32_t i = 2; i <= n; ++i) {
      res.emplace_back(rand_zi.at(std::make_pair(i, order[i - 2])));
    }

    return res;
  }

  FFInt RatReconst::get_zi_shift(uint32_t zi) {
    std::unique_lock<std::mutex> lock_statics(mutex_statics);
    return shift[zi - 1];
  }

  bool RatReconst::is_shift_working() {
    std::unique_lock<std::mutex> lock_status(mutex_status);
    return shift_works;
  }

  std::vector<FFInt> RatReconst::get_zi_shift_vec() {
    std::unique_lock<std::mutex> lock_statics(mutex_statics);
    return shift;
  }

  bool RatReconst::need_shift() {
    std::unique_lock<std::mutex> lock_statics(mutex_statics);
    bool tmp = need_prime_shift;
    set_singular_system = need_prime_shift;
    need_prime_shift = false;
    return tmp;
  }

  void RatReconst::set_new_curr_deg_num_singular(uint32_t key) {
    if (curr_deg_num < max_deg_num) {
      for (uint32_t i = 0; i < coef_mat_num[key].size(); ++i) {
        auto tmp_pair = coef_mat_num[key][i];

        if (tmp_pair.second < sub_num[key].size()) {
          std::vector<uint32_t> tmp_zi_ord(n - 1, i + 1);
          std::vector<FFInt> yis = get_rand_zi_vec(tmp_zi_ord);
          tmp_pair.first -= sub_num[key][tmp_pair.second].calc_n_m_1(yis);
          coef_mat_num[key][i] = tmp_pair;
        }
      }
    }

    solved_degs_num[key] = solve_transposed_vandermonde(non_solved_degs_num[key], coef_mat_num[key]);

    std::vector<uint32_t> zero_deg(n);
    PolynomialFF zero_poly(n, {{zero_deg, 0}});

    for (const auto & el : coef_mat_num) {
      uint32_t tmp_key = el.first;

      if (sub_num[tmp_key].size() == 0)
        sub_num[tmp_key] = {zero_poly};
      else
        sub_num[tmp_key].emplace_back(zero_poly);
    }

    if (!normalize_to_den) {
      if (sub_num[0].size() == 0)
        sub_num[0] = {zero_poly};
      else
        sub_num[0].emplace_back(zero_poly);
    }

    if (key > 0) {
      std::vector<FFInt> tmp_shift;
      {
        std::unique_lock<std::mutex> lock_statics(mutex_statics);
        tmp_shift = shift;
      }
      PolynomialFF sub_pol = solved_degs_num[key].add_shift(tmp_shift);

      for (auto & el : sub_pol.coefs) {
        int tmp_deg = 0;

        for (const auto & deg : el.first) tmp_deg += deg;

        if (tmp_deg < curr_deg_num && (coef_mat_num.find(tmp_deg) != coef_mat_num.end() || tmp_deg == 0)) {
          for (auto & tmp_sub : sub_num[(uint32_t)tmp_deg]) {
            tmp_sub += PolynomialFF(n, {{el.first, el.second}});
          }
        }
      }
    }

    sub_num[key] = std::vector<PolynomialFF>();
    sub_count_num ++;
    bool found = false;
    curr_deg_num --;

    if (normalize_to_den) {
      if (curr_deg_num > -1) {
        while (!found) {
          if (coef_mat_num.find(curr_deg_num) == coef_mat_num.end()) {
            if (zero_degs_num.find(curr_deg_num) != zero_degs_num.end())
              tmp_solved_coefs_num ++;

            curr_deg_num --;
          } else
            found = true;

          if (curr_deg_num == -1)
            found = true;
        }
      }
    } else {
      std::vector<FFInt> tmp_yis(n - 1, 0);
      const_den += sub_num[0].back().calc_n_m_1(tmp_yis);

      if (curr_deg_num > 0) {
        while (!found) {
          if (coef_mat_num.find(curr_deg_num) == coef_mat_num.end()) {
            if (zero_degs_num.find(curr_deg_num) != zero_degs_num.end())
              tmp_solved_coefs_num ++;

            curr_deg_num --;
          } else
            found = true;

          if (curr_deg_num == 0) {
            curr_deg_num = -1;
            found = true;
          }
        }
      }

      if (curr_deg_num == 0)
        curr_deg_num = -1;
    }

    tmp_solved_coefs_num ++;
    {
      std::unique_lock<std::mutex> lock(mutex_status);
      num_eqn = shifted_max_num_eqn - tmp_solved_coefs_num - tmp_solved_coefs_den;
    }
  }

  void RatReconst::set_new_curr_deg_den_singular(uint32_t key) {
    if (curr_deg_den < max_deg_den) {
      for (uint32_t i = 0; i < coef_mat_den[key].size(); ++i) {
        auto tmp_pair = coef_mat_den[key][i];

        if (tmp_pair.second < sub_den[key].size()) {
          std::vector<uint32_t> tmp_zi_ord(n - 1, i + 1);
          std::vector<FFInt> yis = get_rand_zi_vec(tmp_zi_ord);
          tmp_pair.first -= sub_den[key][tmp_pair.second].calc_n_m_1(yis);
          coef_mat_den[key][i] = tmp_pair;
        }
      }
    }

    solved_degs_den[key] = solve_transposed_vandermonde(non_solved_degs_den[key], coef_mat_den[key]);

    std::vector<uint32_t> zero_deg(n);
    PolynomialFF zero_poly(n, {{zero_deg, 0}});


    for (const auto & el : coef_mat_den) {
      uint32_t tmp_key = el.first;

      if (sub_den[tmp_key].size() == 0)
        sub_den[tmp_key] = {zero_poly};
      else
        sub_den[tmp_key].emplace_back(zero_poly);
    }

    if (normalize_to_den) {
      if (sub_den[0].size() == 0)
        sub_den[0] = {zero_poly};
      else
        sub_den[0].emplace_back(zero_poly);
    }

    if (curr_deg_den > 0) {
      std::vector<FFInt> tmp_shift;
      {
        std::unique_lock<std::mutex> lock_statics(mutex_statics);
        tmp_shift = shift;
      }
      PolynomialFF sub_pol = solved_degs_den[key].add_shift(tmp_shift);

      for (auto & el : sub_pol.coefs) {
        int tmp_deg = 0;

        for (const auto & deg : el.first) tmp_deg += deg;

        if (tmp_deg < curr_deg_den && (coef_mat_den.find(tmp_deg) != coef_mat_den.end() || tmp_deg == 0)) {
          for (auto & tmp_sub : sub_den[(uint32_t)tmp_deg]) {
            tmp_sub += PolynomialFF(n, {{el.first, el.second}});
          }
        }
      }
    }

    sub_den[key] = std::vector<PolynomialFF>();
    sub_count_den ++;

    bool found = false;
    curr_deg_den --;

    if (normalize_to_den) {
      std::vector<FFInt> tmp_yis(n - 1, 0);
      const_den += sub_den[0].back().calc_n_m_1(tmp_yis);

      if (curr_deg_den > 0) {
        while (!found) {
          if (coef_mat_den.find(curr_deg_den) == coef_mat_den.end()) {
            if (zero_degs_den.find(curr_deg_den) != zero_degs_den.end())
              tmp_solved_coefs_den ++;

            curr_deg_den --;
          } else
            found = true;

          if (curr_deg_den == 0) {
            curr_deg_den = -1;
            found = true;
          }
        }
      }

      if (curr_deg_den == 0)
        curr_deg_den = -1;
    } else {
      if (curr_deg_den > -1) {
        while (!found) {
          if (coef_mat_den.find(curr_deg_den) == coef_mat_den.end()) {
            if (zero_degs_den.find(curr_deg_den) != zero_degs_den.end())
              tmp_solved_coefs_den ++;

            curr_deg_den --;
          } else
            found = true;

          if (curr_deg_den == -1)
            found = true;
        }
      }
    }

    tmp_solved_coefs_den ++;
    {
      std::unique_lock<std::mutex> lock(mutex_status);
      num_eqn = shifted_max_num_eqn - tmp_solved_coefs_num - tmp_solved_coefs_den;
    }
  }

  void RatReconst::set_tag(std::string tag_) {
    tag = tag_;
  }

  void RatReconst::start_from_saved_file(std::string file_name) {
    std::string line;
    std::ifstream file(file_name.c_str());
    bool first = true;
    parse_prime_number(file_name);

    if (file.is_open()) {
      while (std::getline(file, line)) {
        if (first) {
          first = false;

          if (line != "combined_prime") {
            ERROR_MSG("Wrong input format! Has to start with 'combined_prime'!");
            std::exit(-1);
          }

          curr_parsed_variable = COMBINED_PRIME;
          parsed_variables[COMBINED_PRIME] = true;
        } else {
          if (line == "max_deg_num") {
            curr_parsed_variable = MAX_DEG_NUM;
            parsed_variables[MAX_DEG_NUM] = true;
          } else if (line == "max_deg_den") {
            curr_parsed_variable = MAX_DEG_DEN;
            parsed_variables[MAX_DEG_DEN] = true;
          } else if (line == "need_prime_shift") {
            curr_parsed_variable = NEED_PRIME_SHIFT;
            parsed_variables[NEED_PRIME_SHIFT] = true;
          } else if (line == "min_deg_den_vec") {
            curr_parsed_variable = MIN_DEG_DEN_VEC;
            parsed_variables[MIN_DEG_DEN_VEC] = true;
          } else if (line == "g_ni") {
            curr_parsed_variable = G_NI;
            parsed_variables[G_NI] = true;
          } else if (line == "g_di") {
            curr_parsed_variable = G_DI;
            parsed_variables[G_DI] = true;
          } else if (line == "combined_ni") {
            curr_parsed_variable = COMBINED_NI;
            parsed_variables[COMBINED_NI] = true;
          } else if (line == "combined_di") {
            curr_parsed_variable = COMBINED_DI;
            parsed_variables[COMBINED_DI] = true;
          } else {
            switch (curr_parsed_variable) {
              case COMBINED_PRIME: {
                combined_prime = mpz_class(line);
                break;
              }

              case MAX_DEG_NUM: {
                max_deg_num = std::stoi(line);
                break;
              }

              case MAX_DEG_DEN: {
                max_deg_den = std::stoi(line);
                break;
              }

              case NEED_PRIME_SHIFT: {
                need_prime_shift = std::stoi(line);
                break;
              }

              case MIN_DEG_DEN_VEC: {
                min_deg_den_vec = parse_vector(line);
                n = min_deg_den_vec.size();
                break;
              }

              case G_NI: {
                if (n == 0) {
                  ERROR_MSG("Input file is in the wrong order! Need to parse 'min_deg_den_vec' first.");
                  std::exit(-1);
                }

                std::vector<uint32_t> tmp_vec = parse_vector(line, n);
                std::vector<mpz_class> tmp_rn = parse_rational_number(line);

                g_ni.emplace(std::make_pair(tmp_vec, RationalNumber(tmp_rn[0], tmp_rn[1])));

                break;
              }

              case G_DI: {
                if (n == 0) {
                  ERROR_MSG("Input file is in the wrong order! Need to parse 'min_deg_den_vec' first.");
                  std::exit(-1);
                }

                std::vector<uint32_t> tmp_vec = parse_vector(line, n);
                std::vector<mpz_class> tmp_rn = parse_rational_number(line);

                g_di.emplace(std::make_pair(tmp_vec, RationalNumber(tmp_rn[0], tmp_rn[1])));
                break;

              }

              case COMBINED_NI: {
                if (n == 0) {
                  ERROR_MSG("Input file is in the wrong order! Need to parse 'min_deg_den_vec' first.");
                  std::exit(-1);
                }

                std::vector<uint32_t> tmp_vec = parse_vector(line, n);
                combined_ni.emplace(std::make_pair(tmp_vec, mpz_class(line)));

                break;
              }

              case COMBINED_DI: {
                if (n == 0) {
                  ERROR_MSG("Input file is in the wrong order! Need to parse 'min_deg_den_vec' first.");
                  std::exit(-1);
                }

                std::vector<uint32_t> tmp_vec = parse_vector(line, n);
                combined_di.emplace(std::make_pair(tmp_vec, mpz_class(line)));

                break;
              }
            }

          }
        }
      }

      for (const auto & el : parsed_variables) {
        if (!el) {
          ERROR_MSG("Incomplete input file! It cannot be used to resume a run.");
          std::exit(-1);
        }
      }

      file.close();

      for (const auto & el : combined_ni) add_non_solved_num(el.first);

      for (const auto & el : combined_di) add_non_solved_den(el.first);

      const_den = 0;
      is_singular_system = need_prime_shift;

      new_prime = true;
      std::fill(curr_zi_order.begin(), curr_zi_order.end(), 1);
      new_prime = true;

      if (is_singular_system) {
        tmp_solved_coefs_den = 0;
        tmp_solved_coefs_num = 0;
        {
          std::unique_lock<std::mutex> lock_statics(mutex_statics);
          need_prime_shift = true;
        }

        for (const auto & el : g_ni) add_non_solved_num(el.first);

        for (const auto & el : g_di) add_non_solved_den(el.first);

        curr_deg_num = max_deg_num;
        curr_deg_den = max_deg_den;

        std::unique_lock<std::mutex> lock(mutex_status);
        num_eqn = max_deg_den + max_deg_num + 1;
      } else {
        std::unique_lock<std::mutex> lock(mutex_status);
        num_eqn = non_solved_degs_num.size() + non_solved_degs_den.size();
      }

      for (const auto & el : non_solved_degs_num) coef_mat_num[el.first] = std::vector<std::pair<FFInt, uint32_t>> {};

      for (const auto & el : non_solved_degs_den) coef_mat_den[el.first] = std::vector<std::pair<FFInt, uint32_t>> {};
    } else {
      ERROR_MSG(std::string("The file '") + file_name + std::string("' could not be found!"));
      std::exit(-1);
    }
  }

  std::vector<uint32_t> RatReconst::parse_vector(std::string& line, int number_of_parameters) {
    size_t pos = 0;
    int i = 0;
    std::string delimiter = " ";
    std::vector<uint32_t> tmp {};

    if (number_of_parameters > 0)
      tmp.reserve(number_of_parameters);

    while ((pos = line.find(delimiter)) != std::string::npos) {
      tmp.emplace_back(std::stoi(line.substr(0, pos)));
      line.erase(0, pos + 1);
      i++;

      if (i == number_of_parameters) break;
    }

    return tmp;
  }

  std::vector< mpz_class > RatReconst::parse_rational_number(std::string& line) {
    size_t pos = line.find(" ");
    std::vector<mpz_class> tmp {};
    tmp.emplace_back(mpz_class(line.substr(0, pos)));
    line.erase(0, pos + 1);
    tmp.emplace_back(mpz_class(line));
    return tmp;
  }

  void RatReconst::parse_prime_number(std::string& file_name) {
    std::string reverse_file_name = file_name;
    std::reverse(reverse_file_name.begin(), reverse_file_name.end());
    reverse_file_name.erase(0, 4);
    size_t pos = reverse_file_name.find("_");
    prime_number = std::stoi(reverse_file_name.substr(0, pos)) + 1;
  }

  void RatReconst::set_singular_system_vars() {
    is_singular_system = true;
    tmp_solved_coefs_den = 0;
    tmp_solved_coefs_num = 0;

    for (const auto & el : g_ni) add_non_solved_num(el.first);

    for (const auto & el : g_di) add_non_solved_den(el.first);

    curr_deg_num = max_deg_num;
    curr_deg_den = max_deg_den;

<<<<<<< HEAD
    {
      std::unique_lock<std::mutex> lock(mutex_status);
      num_eqn = max_deg_den + max_deg_num + 1;
    }
=======
    std::unique_lock<std::mutex> lock(mutex_status);
    num_eqn = shifted_max_num_eqn;
>>>>>>> bb0905c0

    for (const auto & el : non_solved_degs_num) coef_mat_num[el.first] = std::vector<std::pair<FFInt, uint32_t>> {};

    for (const auto & el : non_solved_degs_den) coef_mat_den[el.first] = std::vector<std::pair<FFInt, uint32_t>> {};
  }
}

<|MERGE_RESOLUTION|>--- conflicted
+++ resolved
@@ -327,16 +327,12 @@
             if (max_deg_den > 0)
               curr_deg_den = max_deg_den;
 
-<<<<<<< HEAD
-            FFInt equalizer = FFInt(1) / denominator.coefs[denominator.min_deg()];
-=======
-            FFInt equializer;
+            FFInt equalizer;
 
             if (normalize_to_den)
-              equializer = FFInt(1) / denominator.coefs[denominator.min_deg()];
+              equalizer = FFInt(1) / denominator.coefs[denominator.min_deg()];
             else
-              equializer = FFInt(1) / numerator.coefs[numerator.min_deg()];
->>>>>>> bb0905c0
+              equalizer = FFInt(1) / numerator.coefs[numerator.min_deg()];
 
             canonical.first = (numerator * equalizer).coefs;
             canonical.second = (denominator * equalizer).coefs;
@@ -598,16 +594,11 @@
                 ff_map dummy_map {};
                 terminator = FFInt(1) - const_den;
                 dummy_map.emplace(std::make_pair(std::vector<uint32_t> (n, 0), terminator));
-<<<<<<< HEAD
-                denominator = denominator + PolynomialFF(n, dummy_map);
-                min_deg_den_vec = std::vector<uint32_t> (n, 0);
-=======
 
                 if (normalize_to_den)
                   denominator += PolynomialFF(n, dummy_map);
                 else
                   numerator += PolynomialFF(n, dummy_map);
->>>>>>> bb0905c0
               } else if (numerator.coefs.find(std::vector<uint32_t> (n, 0)) != numerator.coefs.end()) {
                 terminator = numerator.coefs[std::vector<uint32_t> (n, 0)];
 
@@ -822,8 +813,6 @@
                 solved_num = solved_num * equalizer;
                 solved_den = solved_den * equalizer;
               }
-
-              std::cout << solved_num << solved_den;
 
               // remove the constant if it is zero
               if (solved_num.coefs.find(std::vector<uint32_t> (n, 0)) != solved_num.coefs.end() && solved_num.coefs[std::vector<uint32_t> (n, 0)] == 0) {
@@ -2626,19 +2615,13 @@
     curr_deg_num = max_deg_num;
     curr_deg_den = max_deg_den;
 
-<<<<<<< HEAD
     {
       std::unique_lock<std::mutex> lock(mutex_status);
-      num_eqn = max_deg_den + max_deg_num + 1;
-    }
-=======
-    std::unique_lock<std::mutex> lock(mutex_status);
-    num_eqn = shifted_max_num_eqn;
->>>>>>> bb0905c0
+      num_eqn = shifted_max_num_eqn;
+    }
 
     for (const auto & el : non_solved_degs_num) coef_mat_num[el.first] = std::vector<std::pair<FFInt, uint32_t>> {};
 
     for (const auto & el : non_solved_degs_den) coef_mat_den[el.first] = std::vector<std::pair<FFInt, uint32_t>> {};
   }
-}
-
+}