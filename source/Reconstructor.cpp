--- conflicted
+++ resolved
@@ -642,18 +642,12 @@
       ones = true;
     }
 
-<<<<<<< HEAD
-    std::vector<FFInt> rand_zi = tmp_rec.get_rand_zi_vec(zi_order, true);
-=======
-    std::vector<FFInt> values(n);
-    std::vector<FFInt> rand_zi = tmp_rec.get_rand_zi_vec(zi_order);
->>>>>>> 5ee0823f
+    std::vector<FFInt> rand_zi = tmp_rec.get_rand_zi_vec(zi_order, false);
 
     if (bunch_size == 1) {
       std::vector<FFInt> values(n);
       FFInt t;
 
-<<<<<<< HEAD
       for (uint32_t j = 0; j != to_start; ++j) {
         t = tmp_rec.get_rand();
         values[0] = t + shift[0];
@@ -661,11 +655,6 @@
         for (uint32_t i = 1; i != n; ++i) {
           values[i] = rand_zi[i - 1] * t + shift[i];
         }
-=======
-      for (uint32_t i = 1; i != n; ++i) {
-        values[i] = rand_zi[i - 1] * t + shift[i];
-      }
->>>>>>> 5ee0823f
 
         probe_future future;
 
