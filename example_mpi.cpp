--- conflicted
+++ resolved
@@ -136,13 +136,10 @@
 
     reconst.reconstruct();
   } else {
-<<<<<<< HEAD
-    MPIWorker(4, std::thread::hardware_concurrency(), bunch_size, bb);
-=======
     MPIWorker(4 /*n_vars*/,
               std::thread::hardware_concurrency() /*n_threads*/,
+              bunch_size,
               bb /*black box*/);
->>>>>>> ce6b6e90
   }
 
   // Finish MPI environment
