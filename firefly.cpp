--- conflicted
+++ resolved
@@ -37,12 +37,9 @@
     BlackBoxFireFly() {};
 
     template<typename FFIntTemp>
-<<<<<<< HEAD
     std::vector<FFIntTemp> operator()(const std::vector<FFIntTemp>& values, uint32_t thread_id) {
-=======
-    std::vector<FFIntTemp> operator()(const std::vector<FFIntTemp>& values) {
       (void)values;
->>>>>>> f0b0b316
+      (void)thread_id;
       std::vector<FFIntTemp> result;
       return result;
     }
